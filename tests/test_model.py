--- conflicted
+++ resolved
@@ -454,12 +454,8 @@
 ### TEST EXPERIMENT SCRIPT
 @pytest.mark.parametrize("data_process_format", ["folder", "zip"])
 @pytest.mark.parametrize("isConditionalData", [False])
-<<<<<<< HEAD
 @pytest.mark.parametrize("resume_id", ["", "1iqrmh7p"])
-def test_trainPL_script(data_path, resume_id):
-=======
-def test_trainPL_script(data_path, tmp_path):
->>>>>>> f3a9ce5d
+def test_trainPL_script(data_path, tmp_path, resume_id):
     config_dict = dict(
         aug_rotation_type="random rotation",
         data_augmentation=True,
