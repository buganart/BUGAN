from bugan.functionsPL import *


import numpy as np

import torch
import torch.nn as nn
import torch.nn.functional as F
import torch.optim as optim

import pytorch_lightning as pl

from argparse import Namespace, ArgumentParser
from torch.utils.data import DataLoader, TensorDataset

device = torch.device("cuda:0" if torch.cuda.is_available() else "cpu")
device

class BaseModel(pl.LightningModule):
    """
    Base model
    The parent of all training models

    This model manages settings that shares among all training models, including
    1) setup model components (optimizer, setup on_epoch / on_batch, logging, ...)
    2) wandb logging (log when epoch end)
    3) GAN hacks (label_noise, instance_noise, dropout_prob, spectral_norm, ...)
    4) other common functions (generate_trees, get_loss_function_with_logit, create_real_fake_label, ...)
    5) LightningModule functions (configure_optimizers, on_train_epoch_start, on_train_epoch_end)
    *) Note that __init__() and training_step should be implemented in child model
    *) Assumption: the input mesh array is in [-1,1], with -1 means no voxel and 1 means has voxel,
        but most of the time the input is [0,1], and the array is scaled in self.training_step()

    Attributes
    ----------
    model_list : list of nn.Module
        a list containing all model components
            * the items for the same model component should have the same list index
                model_list[i] <-> model_name_list[i] <-> opt_config_list[i] <-> model_ep_loss_list[i]
            * the list index also indicates the optimizer_idx in the training_step
        the elements will be added when setup_Generator()/setup_Discriminator()/setup_VAE() are called
    model_name_list : list of string
        model name string is recorded only for logging purpose
            only used when calling wandbLog() to log loss of each module in training_step()
        the elements will be added when setup_Generator()/setup_Discriminator()/setup_VAE() are called
    opt_config_list : list of tuple
        config for setup optimizer for the components in self.model_list
            the tuple stored is (model_opt_string, model_lr), will be handled by configure_optimizers()
        the elements will be added when setup_Generator()/setup_Discriminator()/setup_VAE() are called
    model_ep_loss_list : list of list of numpy array shape [1]
        record loss of each model component in training_step
            model_ep_loss_list[i][b] is the loss of the model component with index i in training batch with index b
        Please use self.record_loss(loss, optimizer_idx) function to record loss instead of directly append to this list
        the elements will be added when setup_Generator()/setup_Discriminator()/setup_VAE() are called
    other_loss_dict : list of list of numpy array shape [1]
        record custom loss from the model recorded by self.record_loss(loss, loss_name)
        will be processed like model_ep_loss_list (storing list of batch loss, and wandblog mean of them)
    noise_magnitude : int
        a placeholder for config.instance_noise (see below)
    instance_noise : None/torch.Tensor
        a placeholder for instance_noise generated per batch (see config.instance_noise_per_batch below)
    config : Namespace
        dictionary of training parameters
    config.batch_size : int
        the batch_size for the dataloader
    config.resolution : int
        the size of the array for voxelization
        if resolution=32, the resulting array of processing N mesh files are (N, 1, 32, 32, 32)
    config.log_interval : int
        when to log generated sample statistics to wandb
        If the value is 10, the statistics of generated samples will log to wandb per 10 epoch
            (see self.wandbLog(), calculate_log_media_stat())
        The loss values and epoch number are excluded. They will be logged every epoch
    config.log_num_samples : int
        when statistics of generated samples is logged, the number of samples to generate and calculate statistics from
            (see self.wandbLog(), calculate_log_media_stat())
        If config.num_classes is set, the number of generated samples will be (config.num_classes * config.log_num_samples)
    config.label_flip_prob : float
        create label noise by occassionally flip real/generated labels for Discriminator
        if the value=0.2, this means the label has probability of 0.2 to flip
    config.label_noise : float
        create label noise by adding uniform random noise to the real/generated labels
        if the value=0.2, the real label will be in [0.8, 1], and fake label will be in [0, 0.2]
    config.instance_noise_per_batch : boolean
        whether to create instance noise per batch
        if False, generate new instance noise for every sample, including every generated data and real data
        if True, same noise will be applied to every generated data and real data in the same batch
    config.linear_annealed_instance_noise_epoch : float
        noise linear delay time
        if value is 1000, the magnitude of instance noise will start from config.instance_noise,
            and then linearly delay to 0 in 1000 epochs
    config.instance_noise : float
        the initial instance noise magnitude applied to the real data / generated samples
        similar to config.label_noise, adding uniform random noise to the samples
        if the value=0.2, the value of the array element containing voxels will be in [0.8, 1],
            and value of the array element do not contain voxels will be in [-1, -0.8]
    config.z_size : int
        the latent vector size of the model
        latent vector size determines the size of the generated input, and the size of the compressed latent vector in VAE
    config.activation_leakyReLU_slope : float
        the slope of the leakyReLU activation (see torch leakyReLU)
        leakyReLU activation is used for all layers except the last layer of all models
    config.dropout_prob : float
        the dropout probability of all models (see torch Dropout3D)
        all generator/discriminator use (ConvT/Conv)-BatchNorm-activation-dropout structure
    config.spectral_norm : bool
        whether to apply spectral_norm to the output of the conv layer (see SpectralNorm class below)
        if True, the structure will become SpectralNorm(ConvT/Conv)-BatchNorm-activation-dropout
    config.use_simple_3dgan_struct : bool
        whether to use simple_3dgan_struct for generator/discriminator
        if True, discriminator will conv the input to volume (B,1,1,1,1),
            and generator will start convT from volume (B,Z,1,1,1)
        if False, discriminator will conv to (B,C,k,k,k), k=4, then flatten and connect with fc layer,
            and generator will start connect with fc layer from (B,Z) to (B,C), and then reshape to (B,Ck,k,k,k) to start convT
    """

    @staticmethod
    def add_model_specific_args(parent_parser):
        """
        ArgumentParser containing default values for all necessary argument
            The arguments here will be added to config if missing.
            If config already have the arguments, the values won't be replaced.

        Parameters
        ----------
        parent_parser : ArgumentParser
            This will usually be the empty ArgumentParser or the ArgumentParser from the ChildModel.add_model_specific_args()
            Then, the arguments here will be added to this ArgumentParser

        Returns
        -------
        parser : ArgumentParser
            the ArgumentParser with all arguments below.
        """
        parser = ArgumentParser(parents=[parent_parser], add_help=False)
        # basic attributes for training
        parser.add_argument("--batch_size", type=int, default=4)
        parser.add_argument("--resolution", type=int, default=32)
        # wandb log argument
        parser.add_argument("--log_interval", type=int, default=10)
        parser.add_argument("--log_num_samples", type=int, default=1)

        # label noise
        # real/fake label flip probability
        parser.add_argument("--label_flip_prob", type=float, default=0.1)
        # real/fake label noise magnitude
        parser.add_argument("--label_noise", type=float, default=0.2)

        # instance noise (add noise to real data/generate data)
        # generate instance noise once per batch?
        parser.add_argument("--instance_noise_per_batch", type=bool, default=True)
        # noise linear delay time
        parser.add_argument(
            "--linear_annealed_instance_noise_epoch", type=int, default=1000
        )
        parser.add_argument("--instance_noise", type=float, default=0.3)

        # default Generator/Discriminator parameters
        # latent vector size
        parser.add_argument("--z_size", type=int, default=128)
        # activation default leakyReLU
        parser.add_argument("--activation_leakyReLU_slope", type=float, default=0.1)
        # Dropout probability
        parser.add_argument("--dropout_prob", type=float, default=0.3)
        # spectral_norm
        parser.add_argument("--spectral_norm", type=bool, default=False)
        # use_simple_3dgan_struct
        # reference: https://github.com/xchhuang/simple-pytorch-3dgan
        # basically both G and D will conv the input to volume (1,1,1),
        # which is different from the other one that flatten when (k,k,k), k=4
        parser.add_argument("--use_simple_3dgan_struct", type=bool, default=False)

        return parser

    #####
    #   __init__() related functions
    #####

    def __init__(self, config):
        super(BaseModel, self).__init__()
        self.config = self.setup_config_arguments(config)
        # list for setup_model_component()
        # record (model_list, opt_config_list) for configure_optimizers()
        # record (model_name_list, model_ep_loss_list) for logging loss
        # * the items for the same model component should have the same list index
        # * the list index also indicates the optimizer_idx in the training_step

        # a list containing all model components
        self.model_list = []
        # model name string is recorded only for logging purpose
        self.model_name_list = []
        # config for setup optimizer for the components in self.model_list
        self.opt_config_list = []
        # record loss of each model component in training_step
        self.model_ep_loss_list = []
        # record other losses specified by the record_loss function in training_step
        self.other_loss_dict = {}

        # for instance noise
        self.noise_magnitude = self.config.instance_noise
        self.instance_noise = None

    def setup_config_arguments(self, config):
        """
        The add_model_specific_args() function listed all the parameters for the model
            from the config dict given by the user, the necessary parameters may not be there
        This function takes all the default values from the add_model_specific_args() function,
            and then add only the missing parameter values to the user config dict
        (the values in add_model_specific_args() will be overwritten by values in user config dict)
        * this function should be in every child model __init__() right after super().__init__()

        Parameters
        ----------
        config : Namespace
            the config containing only user specified arguments

        Returns
        -------
        config : Namespace
            the config containing all necessary arguments for the Model,
            with default arguments from add_model_specific_args() replaced by user specified arguments
        """
        if hasattr(config, "cyclicLR_magnitude"):
            resolution = config.resolution
        else:
            resolution = 32
        # add missing default parameters
        parser = self.add_model_specific_args(ArgumentParser())
        args = parser.parse_args([])
        config = self.combine_namespace(args, config)
        return config

    def combine_namespace(self, base, update):
        """
        helper function to combine Namespace object
        values in base will be overwritten by values in update

        Parameters
        ----------
        base : Namespace
        update : Namespace

        Returns
        -------
        Namespace
            the Namespace with default arguments from base replaced by arguments in update
        """
        base = vars(base)
        base.update(vars(update))
        return Namespace(**base)

    def setup_Generator(
        self,
        model_name,
        layer_per_block,
        num_layer_unit,
        optimizer_option,
        learning_rate,
        num_classes=None,
    ):
        """
        function to set Generator for the Model
        this function will be used in ChildModel to set up Generator, its optimizer, and wandbLog data

        Parameters
        ----------
        model_name : string
            model name string is recorded only for logging purpose
            only used when calling wandbLog() to log loss of each module in training_step()
        layer_per_block : int
            the number of ConvT-BatchNorm-activation-dropout layers before upsampling layer
            only for config.use_simple_3dgan_struct=False.
            see also Generator class
        num_layer_unit : int/list
            the number of unit in the ConvT layer
            if int, every ConvT will have the same specified number of unit.
            if list, every ConvT layer between the upsampling layers will have the specified number of unit.
            see also Generator class
        optimizer_option : string
            the string in ['Adam', 'SGD'], setup the optimizer of the Generator
        learning_rate : float
            the learning_rate of the Generator optimizer
        num_classes : int/None
            if None, unconditional data. The input vector size is the same as latent vector size
            if int, conditional data. The input vector size = latent vector size + number of classes
                (class vector assume to be one-hot)

        Returns
        -------
        generator : nn.Module

        """
        config = self.config
        if not num_classes:
            z_size = config.z_size
        else:
            z_size = config.z_size + num_classes
        generator = Generator(
            layer_per_block=layer_per_block,
            z_size=z_size,
            output_size=config.resolution,
            num_layer_unit=num_layer_unit,
            dropout_prob=config.dropout_prob,
            spectral_norm=config.spectral_norm,
            use_simple_3dgan_struct=config.use_simple_3dgan_struct,
            activations=nn.LeakyReLU(config.activation_leakyReLU_slope, True),
        )
        # setup component in __init__() lists
        # for configure_optimizers() and record loss
        self.setup_model_component(
            generator, model_name, optimizer_option, learning_rate
        )
        return generator

    def setup_Discriminator(
        self,
        model_name,
        layer_per_block,
        num_layer_unit,
        optimizer_option,
        learning_rate,
        output_size=1,
    ):
        """
        function to set Discriminator for the Model
        this function will be used in ChildModel to set up Discriminator, its optimizer, and wandbLog data

        Parameters
        ----------
        model_name : string
            model name string is recorded only for logging purpose
            only used when calling wandbLog() to log loss of each module in training_step()
        layer_per_block : int
            the number of Conv-BatchNorm-activation-dropout layers before pooling layer
            only for config.use_simple_3dgan_struct=False.
            see also Discriminator class
        num_layer_unit : int/list
            the number of unit in the Conv layer
            if int, every Conv will have the same specified number of unit.
            if list, every Conv layer between the pooling layers will have the specified number of unit.
            see also Discriminator class
        optimizer_option : string
            the string in ['Adam', 'SGD'], setup the optimizer of the Discriminator
        learning_rate : float
            the learning_rate of the Discriminator optimizer
        output_size : int
            the final output vector size. see also Discriminator class

        Returns
        -------
        discriminator : nn.Module

        """
        config = self.config

        discriminator = Discriminator(
            layer_per_block=layer_per_block,
            output_size=output_size,
            input_size=config.resolution,
            num_layer_unit=num_layer_unit,
            dropout_prob=config.dropout_prob,
            spectral_norm=config.spectral_norm,
            use_simple_3dgan_struct=config.use_simple_3dgan_struct,
            activations=nn.LeakyReLU(config.activation_leakyReLU_slope, True),
        )
        # setup component in __init__() lists
        # for configure_optimizers() and record loss
        self.setup_model_component(
            discriminator, model_name, optimizer_option, learning_rate
        )
        return discriminator

    def setup_VAE(
        self,
        model_name,
        encoder_layer_per_block,
        encoder_num_layer_unit,
        decoder_layer_per_block,
        decoder_num_layer_unit,
        optimizer_option,
        learning_rate,
        num_classes=None,
    ):
        """
        function to set VAE for the Model
        this function will be used in ChildModel to set up VAE, its optimizer, and wandbLog data
        Note that the VAE is made by a generator and a discriminator, so this function shares
            lots of similarities with the setup_Discriminator() and setup_Generator()

        Parameters
        ----------
        model_name : string
            model name string is recorded only for logging purpose
            only used when calling wandbLog() to log loss of each module in training_step()
        encoder_layer_per_block : int
            same as the layer_per_block for setup_Discriminator()
            see also Discriminator class
        encoder_num_layer_unit : int/list
            same as the num_layer_unit for setup_Discriminator()
            see also Discriminator class
        decoder_layer_per_block : int
            same as the layer_per_block for setup_Generator()
            see also Generator class
        decoder_num_layer_unit : int/list
            same as the num_layer_unit for setup_Generator()
            see also Generator class
        optimizer_option : string
            the string in ['Adam', 'SGD'], setup the optimizer of the VAE
        learning_rate : float
            the learning_rate of the VAE optimizer

        Returns
        -------
        vae : nn.Module

        """
        config = self.config

        encoder = Discriminator(
            layer_per_block=encoder_layer_per_block,
            output_size=config.z_size,
            input_size=config.resolution,
            num_layer_unit=encoder_num_layer_unit,
            dropout_prob=config.dropout_prob,
            spectral_norm=config.spectral_norm,
            use_simple_3dgan_struct=config.use_simple_3dgan_struct,
            activations=nn.LeakyReLU(config.activation_leakyReLU_slope, True),
        )

        decoder_input_size = config.z_size
        if num_classes is not None:
            decoder_input_size = decoder_input_size + num_classes

        decoder = Generator(
            layer_per_block=decoder_layer_per_block,
            z_size=decoder_input_size,
            output_size=config.resolution,
            num_layer_unit=decoder_num_layer_unit,
            dropout_prob=config.dropout_prob,
            spectral_norm=config.spectral_norm,
            use_simple_3dgan_struct=config.use_simple_3dgan_struct,
            activations=nn.LeakyReLU(config.activation_leakyReLU_slope, True),
        )

        vae = VAE(encoder=encoder, decoder=decoder, num_classes=num_classes)
        # setup component in __init__() lists
        # for configure_optimizers() and record loss
        self.setup_model_component(vae, model_name, optimizer_option, learning_rate)
        return vae

    def setup_model_component(self, model, model_name, model_opt_string, model_lr):
        """
        setup model components to the lists for later use
        record (model_list, opt_config_list) for configure_optimizers()
        record (model_name_list, model_ep_loss_list) for logging loss
        * this function will be called when initializing model components
            in setup_Generator/Discriminator/VAE

        Parameters
        ----------
        model : nn.Module
            the model component to setup
        model_name : string
            model name string is recorded only for logging purpose
            only used when calling wandbLog() to log loss of each module in training_step()
        model_opt_string : string
            the string in ['Adam', 'SGD'], setup the optimizer of the model
        model_lr : float
            the learning_rate of the model optimizer
        """
        self.model_list.append(model)
        self.model_name_list.append(model_name)
        self.opt_config_list.append((model_opt_string, model_lr))
        self.model_ep_loss_list.append([])

    def get_loss_function_with_logit(self, loss_option):
        """
        return torch loss function based on the string loss_option
        the returned loss assume input to be logit (before sigmoid/tanh)

        Parameters
        ----------
        loss_option : string
            loss_option in ['BCELoss', 'MSELoss', 'CrossEntropyLoss']

        Returns
        -------
        loss : nn Loss Function
            the corresponding loss function based on the loss_option string
        """

        if loss_option == "BCELoss":
            loss = nn.BCEWithLogitsLoss(reduction="mean")
        elif loss_option == "MSELoss":
            loss = lambda gen, data: nn.MSELoss(reduction="mean")(F.tanh(gen), data)
        elif loss_option == "CrossEntropyLoss":
            loss = nn.CrossEntropyLoss(reduction="mean")
        else:
            raise Exception(
                "loss_option must be in ['BCELoss', 'MSELoss', 'CrossEntropyLoss']. Current "
                + str(loss_option)
            )
        return loss

    #####
    #   configure_optimizers()
    #####
    def configure_optimizers(self):
        """
        default function for pl.LightningModule to setup optimizer
        will be called automatically in pl.Trainer.fit()

        The optimizers will be setup based on the self.opt_config_list on
            the model components in self.model_list.
            (self.opt_config_list[i] for the optimizer of the component self.model_list[i])
        if the attribute self.config.cyclicLR_magnitude exists, also set cyclicLR schedulers

        Parameters
        ----------
        self.model_list : list of nn.Module
        self.opt_config_list : list of tuple
        self.config.cyclicLR_magnitude : float
            if exists, set all model optimizers with cyclicLR scheduler
            the base_lr = model_lr / cyclicLR_magnitude
            the max_lr = model_lr * cyclicLR_magnitude

        Returns
        -------
        optimizer_list : list of torch.optim optimizer
            the optimizers of all model componenets
        scheduler_list : list of torch.optim.lr_scheduler
            the cyclicLR schedulers of all model componenets if self.config.cyclicLR_magnitude attribute exists
        """
        if hasattr(self.config, "cyclicLR_magnitude"):
            cyclicLR_magnitude = self.config.cyclicLR_magnitude
        else:
            cyclicLR_magnitude = None

        optimizer_list = []
        scheduler_list = []

        # setup optimizer for each model component in model_list
        # (check __init__() and setup_model_component())
        # if cyclicLR_magnitude is set in user config, also setup scheduler
        for idx in range(len(self.model_list)):
            model = self.model_list[idx]
            model_opt_string, model_lr = self.opt_config_list[idx]
            optimizer = self.get_model_optimizer(model, model_opt_string, model_lr)
            optimizer_list.append(optimizer)
            # check if use cyclicLR
            if cyclicLR_magnitude:
                scheduler = torch.optim.lr_scheduler.CyclicLR(
                    optimizer,
                    base_lr=model_lr / cyclicLR_magnitude,
                    max_lr=model_lr * cyclicLR_magnitude,
                    step_size_up=200,
                )
                scheduler_list.append(scheduler)

        if cyclicLR_magnitude:
            return optimizer_list, scheduler_list
        else:
            return optimizer_list

    #
    def get_model_optimizer(self, model, optimizer_option, lr):
        """
        return torch optimizer based on the string optimizer_option and the learning rate

        Parameters
        ----------
        model : nn.Module
            the model component to setup optimizer
        optimizer_option : string
            the string in ['Adam', 'SGD'], setup the optimizer of the model
        lr : float
            the learning_rate of the model optimizer

        Returns
        -------
        torch.optim Optimizer
            the optimizer of the model component
        """

        if optimizer_option == "Adam":
            optimizer = optim.Adam
        elif optimizer_option == "SGD":
            optimizer = optim.SGD
        else:
            raise Exception(
                "optimizer_option must be in ['Adam', 'SGD']. Current "
                + str(optimizer_option)
            )
        return optimizer(model.parameters(), lr=lr)

    #####
    #   on_train_epoch_start()
    #####
    def on_train_epoch_start(self):
        """
        default function for pl.LightningModule to run on the start of every train epoch
        here the function just setup for recording the loss of model components
            and the instance noise magnitude for every epoch

        Parameters
        ----------
        self.model_list : list of nn.Module
        self.model_ep_loss_list : list of list of numpy array shape [1]
            model_ep_loss_list[i][b] is the loss of the model component with index i in training batch with index b
        self.noise_magnitude : float
            a placeholder for config.instance_noise (see below)
            will be updated here based on the linear delay with parameters
                linear_annealed_instance_noise_epoch and instance_noise
        self.config.linear_annealed_instance_noise_epoch : int
        self.config.instance_noise : float

        """

        # reset ep_loss
        # set model to train
        for idx in range(len(self.model_ep_loss_list)):
            self.model_ep_loss_list[idx] = []
            self.model_list[idx].train()
        #also process other_loss_dict like model_ep_loss_list
        for i in self.other_loss_dict:
            self.other_loss_dict[i] = []

        # calc instance noise
        # check add_noise_to_samples() and generate_noise_for_samples()
        if self.noise_magnitude > 0:
            # linear annealed noise
            noise_rate = (
                self.config.linear_annealed_instance_noise_epoch - self.current_epoch
            ) / self.config.linear_annealed_instance_noise_epoch
            self.noise_magnitude = self.config.instance_noise * noise_rate
        else:
            self.noise_magnitude = 0

    #####
    #   on_train_batch_start()
    #####
    def on_train_batch_start(self, batch, batch_idx, dataloader_idx):
        """
        default function for pl.LightningModule to run on the start of every train batch
        here the function just setup the placeholder for instance_noise when config.instance_noise_per_batch=True
        if config.instance_noise_per_batch=False, self.instance_noise will always be None

        Parameters
        ----------
        self.instance_noise : None/torch.Tensor
            a placeholder for instance_noise generated per batch (see self.config.instance_noise_per_batch)
            same noise will be applied to every generated data and real data in the same batch
                when config.instance_noise_per_batch=True

        batch : tuple
        batch_idx : int
        dataloader_idx : int
        """

        # record/reset instance noise per batch
        self.instance_noise = None

    #####
    #   on_train_epoch_end()
    #####
    def on_train_epoch_end(self, epoch_output):
        """
        default function for pl.LightningModule to run on the end of every train epoch
        here the function just setup the log information as dictionary and log it to wandb

        Parameters
        ----------
        self.current_epoch : int
            default pl.LightningModule attribute storing the number of current_epoch
        self.model_name_list : list of string
            model name string to construct dictionary key to log loss to wandb
        self.model_ep_loss_list : list of list of numpy array shape [1]
            the loss data to log to wandb
        self.config.log_interval : int
            when to log generated sample statistics to wandb
            If the value is 10, the statistics of generated samples will log to wandb per 10 epoch
                (see self.wandbLog(), calculate_log_media_stat())
            The loss values and epoch number are excluded. They will be logged every epoch
        self.config.log_num_samples : int
            when statistics of generated samples is logged, the number of samples to generate and calculate statistics from
                (see self.wandbLog(), calculate_log_media_stat())
            If config.num_classes is set, the number of generated samples will be (config.num_classes * config.log_num_samples)
        self.trainer.datamodule.class_list : list of string
            using pl.LightningModule link to trainer and then reach datamodule to obtain the name of classes
        """

        log_dict = {"epoch": self.current_epoch}

        # record loss and add to log_dict
        for idx in range(len(self.model_ep_loss_list)):
            loss = np.mean(self.model_ep_loss_list[idx])
            loss_name = self.model_name_list[idx] + " loss"
            log_dict[loss_name] = loss
        # record loss for other_loss_dict like model_ep_loss_list
        for i in self.other_loss_dict:
            loss = np.mean(self.other_loss_dict[i])
            log_dict[i] = loss

        # boolean whether to log image/3D object
        log_media = self.current_epoch % self.config.log_interval == 0

        # log data to wandb
        if hasattr(self, "classifier"):
            # conditional
            class_list = self.trainer.datamodule.class_list
        else:
            # unconditional
            class_list = None

        self.wandbLog(
            class_list,
            log_dict,
            log_media=log_media,
            log_num_samples=self.config.log_num_samples,
        )

    def wandbLog(
        self, class_list=None, initial_log_dict={}, log_media=False, log_num_samples=1
    ):
        """
        add more information into the log_dict to log data/statistics to wandb
        image/mesh/statistics are calculated by calculate_log_media_stat() in functionPL.py
        mesh data statistics
        1) average number of voxel per tree
        2) average number of voxel cluster per tree (check distance function)
        3) images of all generated tree
        4) meshes of all generated tree
        5) mean of per voxel std over generated trees

        Parameters
        ----------
        class_list : list of string
            the name of classes (to log to wandb)
        initial_log_dict : dict
            dictionary containing information to log to wandb
            this function add more data/statistics to it and log it to wandb
        log_media : boolean
            whether to generate meshes and log images/3Dobjects/statistics of the generated meshes to wandb
        log_num_samples : int
            if log_media=True, how many meshes to generate
            if class_list is not None (conditional model), the number is the number of meshes generated for each class
                the total number of generated meshes will be (log_num_samples * len(class_list))
        """

        if log_media:

            if class_list is not None:
                num_classes = len(class_list)
                # log condition model data
                for c in range(num_classes):
                    sample_trees = self.generate_tree(c=c, num_trees=log_num_samples)
                    (
                        numpoints,
                        num_cluster,
                        image,
                        voxelmesh,
                        std,
                    ) = calculate_log_media_stat(sample_trees)

                    # add list record to log_dict
                    initial_log_dict[
                        "sample_tree_numpoints_class_"
                        + str(c)
                        + "_"
                        + str(class_list[c])
                    ] = numpoints
                    initial_log_dict[
                        "eval_num_cluster_class_" + str(c) + "_" + str(class_list[c])
                    ] = num_cluster
                    initial_log_dict[
                        "sample_tree_image_class_" + str(c) + "_" + str(class_list[c])
                    ] = image
                    initial_log_dict[
                        "sample_tree_voxelmesh_class_"
                        + str(c)
                        + "_"
                        + str(class_list[c])
                    ] = voxelmesh
                    initial_log_dict[
                        "mesh_per_voxel_std_class_" + str(c) + "_" + str(class_list[c])
                    ] = std
            else:
                # log uncondition model data
                if isinstance(self, VAE_train):
                    # for VAE, log both input and reconstructed samples instead of just generated samples
                    # sample only 1 batch
                    sample_input = self.trainer.datamodule.sample_data(
                        num_samples=log_num_samples
                    )
                    (
                        numpoints,
                        num_cluster,
                        image,
                        voxelmesh,
                        std,
                    ) = calculate_log_media_stat(sample_input)
                    # log input
                    initial_log_dict["input_numpoints"] = numpoints
                    initial_log_dict["input_num_cluster"] = num_cluster
                    initial_log_dict["input_image"] = image
                    initial_log_dict["input_voxelmesh"] = voxelmesh
                    initial_log_dict["input_per_voxel_std"] = std

                    # generate reconstructed samples
                    sample_input = torch.unsqueeze(torch.Tensor(sample_input), 1)
                    sample_input = sample_input.type_as(
                        self.vae.vae_decoder.gen_fc.weight
                    )
                    sample_trees = self.forward(sample_input)
                    sample_trees = sample_trees[:, 0, :, :, :].detach().cpu().numpy()
                else:
                    sample_trees = self.generate_tree(num_trees=log_num_samples)

                (
                    numpoints,
                    num_cluster,
                    image,
                    voxelmesh,
                    std,
                ) = calculate_log_media_stat(sample_trees)

                # add list record to log_dict
                initial_log_dict["sample_numpoints"] = numpoints
                initial_log_dict["sample_num_cluster"] = num_cluster
                initial_log_dict["sample_image"] = image
                initial_log_dict["sample_voxelmesh"] = voxelmesh
                initial_log_dict["sample_per_voxel_std"] = std

        wandb.log(initial_log_dict)

    #####
    #   training_step() related function
    #####

    def training_step(self, dataset_batch, batch_idx, optimizer_idx=0):
        """
        default function for pl.LightningModule to train the model
        the model takes the dataset_batch to calculate the loss of the model components

        Parameters
        ----------
        dataset_batch : torch.Tensor
            the input data batch from the datamodule in datamodule_process class
            if the data is unconditional, dataset_batch is in the form [array]
                where array is in shape (B, 1, res, res, res)
                B = config.batch_size, res = config.resolution
            if the data is conditional, dataset_batch is in the form [array, index]
                where index is in shape (B,), each element is
                the class index based on the datamodule class_list
            see datamodulePL.py datamodule_process class
        batch_idx : int
            the index of the batch in datamodule
        optimizer_idx : int
            the index of the optimizer
            the optimizer_idx is based on the setup order of model components
        Returns
        -------
        loss : torch.Tensor of shape [1]
            the loss of the model component.
        """
        config = self.config

        dataset_indices = None
        if len(dataset_batch) > 1:
            # dataset_batch was a list: [array, index]
            dataset_batch, dataset_indices = dataset_batch
            dataset_batch = dataset_batch.float()
            dataset_indices = dataset_indices.to(torch.int64)
        else:
            # dataset_batch was a list: [array], so just take the array inside
            dataset_batch = dataset_batch[0].float()

        # scale to [-1,1]
        dataset_batch = dataset_batch * 2 - 1

        # calculate loss for model components
        loss = self.calculate_loss(dataset_batch, dataset_indices, optimizer_idx)

        # record loss
        self.record_loss(loss.detach().cpu().numpy(), optimizer_idx)
        return loss

    def calculate_loss(self, dataset_batch, dataset_indices=None, optimizer_idx=0):
        """
        function to calculate loss of each of the model components
        the model_name of the component: self.model_name_list[optimizer_idx]

        Parameters
        ----------
        dataset_batch : torch.Tensor
            the input mesh data from the datamodule scaled to [-1,1]
                where array is in shape (B, 1, res, res, res)
                B = config.batch_size, res = config.resolution
            see datamodulePL.py datamodule_process class
        dataset_indices : torch.Tensor
            the input data indices for conditional data from the datamodule
                where index is in shape (B,), each element is
                the class index based on the datamodule class_list
                None if the data/model is unconditional
        dataset_indices : torch.Tensor
            the input data indices for conditional data from the datamodule
                where array is in shape (B,). B = config.batch_size
                None if the data/model is unconditional
        optimizer_idx : int
            the index of the optimizer
            the optimizer_idx is based on the setup order of model components
            the model_name of the component: self.model_name_list[optimizer_idx]
        Returns
        -------
        loss : torch.Tensor of shape [1]
            the loss of the model component.
        """
        pass

    def create_real_fake_label(self, dataset_batch):
        """
        create true/false label for discriminator loss
            normally, true label is 1 and false label is 0
            this function also add noise to the labels,
            so true:[1-label_noise,1], false:[0,label_noise]
            also, flip label with P(config.label_flip_prob)

        Parameters
        ----------
        dataset_batch : torch.Tensor
            data from the dataloader. just for obtaining bach_size and tensor type
        self.config.label_noise : float
            create label noise by adding uniform random noise to the real/generated labels
            if the value=0.2, the real label will be in [0.8, 1], and fake label will be in [0, 0.2]
        self.config.label_flip_prob : float
            create label noise by occassionally flip real/generated labels for Discriminator
            if the value=0.2, this means the label has probability of 0.2 to flip


        Returns
        -------
        real_label : torch.Tensor
            the labels for Discriminator on classifying data from dataset
            the label is scaled to [1-label_noise,1], occassionally flipped to [0,label_noise]
        fake_label : torch.Tensor
            the labels for Discriminator on classifying the generated data from the model
            the label is scaled to [0,label_noise], occassionally flipped to [1-label_noise,1]
        """

        # TODO: refactor to not use dataset_batch, just batch_size
        config = self.config
        batch_size = dataset_batch.shape[0]
        # labels
        # soft label
        # modified scale to [1-label_noise,1]
        # modified scale to [0,label_noise]
        real_label = 1 - (torch.rand(batch_size) * config.label_noise)
        fake_label = torch.rand(batch_size) * config.label_noise
        # add noise to label
        # P(label_flip_prob) label flipped
        label_flip_mask = torch.bernoulli(
            torch.ones(batch_size) * config.label_flip_prob
        )
        real_label = (1 - label_flip_mask) * real_label + label_flip_mask * (
            1 - real_label
        )
        fake_label = (1 - label_flip_mask) * fake_label + label_flip_mask * (
            1 - fake_label
        )

        real_label = torch.unsqueeze(real_label, 1).float().type_as(dataset_batch)
        fake_label = torch.unsqueeze(fake_label, 1).float().type_as(dataset_batch)
        return real_label, fake_label

    def record_loss(self, loss, optimizer_idx=0, loss_name=None):
        """
        save loss to list for updating loss on wandb log
        this function will be called in the training_step()
        Note that the optimizer_idx is also the model component index in self.model_list

        if the loss_name is set, new log item will be added instead of replacing any of the loss
            of the model components. the optimizer_idx will be ignored.

        Parameters
        ----------
        loss : numpy array shape [1]
            the loss calculated for the model component
        optimizer_idx : int
            the index of the optimizer called in training_step()
            this is also the model index in self.model_list
        loss_name : string
            the name of the custom loss that should record to wandb
            the loss will be processed like model_ep_loss_list 
            (record list of batch loss and wandblog mean of the loss)
        """
        if loss_name:
            if loss_name in self.other_loss_dict:
                self.other_loss_dict[loss_name].append(loss)
            else:
                self.other_loss_dict[loss_name] = [loss]
        else:
            self.model_ep_loss_list[optimizer_idx].append(loss)

    def apply_accuracy_hack(self, dloss, dout_real, dout_fake):
        """
        accuracy hack
        stop update discriminator when prediction accurary > config.accuracy_hack
        stop update by return 0 loss
        * the parameter config.accuracy_hack is not in BaseModel.add_model_specific_args().
            Please add accuracy_hack in the child class.

        Parameters
        ----------
        dloss : torch.Tensor
            the loss of the discriminator from the loss function
        dout_real : torch.Tensor
            the discriminator output of the real data (from dataset)
            the tensor value is assume to be logit (real if value >= 0)
        dout_fake : torch.Tensor
            the discriminator output of the fake data (the generated data from the Generator)
            the tensor value is assume to be logit (fake if value < 0)

        Returns
        -------
        dloss : torch.Tensor
            the new loss of the discriminator after the accuracy hack applied
        """
        config = self.config
        # accuracy hack
        if config.accuracy_hack < 1.0:
            # hack activated, calculate accuracy
            # note that dout are before sigmoid
            real_score = (dout_real >= 0).float()
            fake_score = (dout_fake < 0).float()
            accuracy = torch.cat((real_score, fake_score), 0).mean()
            if accuracy > config.accuracy_hack:
                # TODO: check return loss to stop update is implemented correctly or not
                return dloss - dloss
        return dloss

    @staticmethod
    def merge_latent_and_class_vector(latent_vector, class_vector, num_classes):
        """
        for conditional models
        given latent_vector (B, Z) and class_vector (B),
        reshape class_vector to one-hot (B, num_classes),
        and merge with latent_vector

        Parameters
        ----------
        latent_vector : torch.Tensor
            the latent vector with shape (B, Z)
        class_vector : torch.Tensor
            the class vector with shape (B,), where each value is the class index integer
        num_classes : int

        Returns
        -------
        z : torch.Tensor
            the merged latent vector with shape (B, Z + num_classes)
        """
        z = latent_vector
        c = class_vector
        batch_size = z.shape[0]
        # convert c to one-hot
        c = c.reshape((-1, 1))
        c_onehot = torch.zeros([batch_size, num_classes]).type_as(z)
        c_onehot = c_onehot.scatter(1, c, 1)

        # merge with z to be generator input
        z = torch.cat((z, c_onehot), 1)
        return z

    #
    #
    def add_noise_to_samples(self, data):
        """
        add instance noise to data (real data from dataset / generated data from model)
        create and add instance noise which has the same shape as the data


        Parameters
        ----------
        data : torch.Tensor
            the data to add instance noise
        self.config.instance_noise_per_batch : boolean
            whether to create instance noise per batch
            if False, generate new instance noise for every sample, including every generated data and real data
            if True, same noise will be applied to every generated data and real data in the same batch
        self.noise_magnitude : float
            a placeholder for config.instance_noise, will be updated on_train_epoch_start()
            create instance noise by adding uniform random noise to the value of the mesh array
            if the value=0.2, the value of index contain voxel will be in [0.8, 1],
                and value of index contain no voxel will be in [-1, -0.8]
        self.instance_noise : None/torch.Tensor
            a placeholder for instance_noise generated per batch
            if self.config.instance_noise_per_batch=True, the generated noise will be recorded in self.instance_noise
                and applied to every data in the same batch (will reset to None when next batch start).
            if self.config.instance_noise_per_batch=False, self.instance_noise should always be None.


        Returns
        -------
        data : torch.Tensor
            data + instance noise
        """
        if self.noise_magnitude <= 0:
            return data

        # self.instance_noise will always be None if
        # self.config.instance_noise_per_batch is False
        if self.instance_noise is not None:
            noise = self.instance_noise
        else:
            # create uniform noise
            noise = torch.rand(data.shape) * 2 - 1
            noise = self.noise_magnitude * noise  # noise in [-magn, magn]
            noise = noise.float().type_as(data).detach()

        # share the same noise for real and generated data in the same batch
        if self.config.instance_noise_per_batch:
            self.instance_noise = noise
        # add instance noise
        # now batch in [-1+magn, 1-magn]
        data = data * (1 - self.noise_magnitude)
        data = data + noise
        return data

    # TODO: change generate tree to generate samples to avoid confusion
    def generate_tree(self, generator, c=None, num_classes=None, num_trees=1):
        """
        generate tree
        for unconditional model, this takes the generator of the model and generate trees
        for conditional model, this also take class index c and num_classes,
            to generate trees of the class with index c
        this function will generate n trees per call (n = num_trees),
            each tree is in shape [res, res, res] (res = config.resolution)

        Parameters
        ----------
        generator : nn.Module
            the generator model component to generate samples
        c : int
            the class index of the class to generate
                the class index is based on the datamodule.class_list
                see datamodulePL.py datamodule_process class
        num_classes : int
            the total number of classes in dataset
        num_trees : int
            the number of trees to generate

        Returns
        -------
        result : numpy.ndarray shape [num_trees, res, res, res]
            the generated samples
        """
        batch_size = self.config.batch_size
        resolution = generator.output_size

        if batch_size > num_trees:
            batch_size = num_trees

        result = None

        num_runs = int(np.ceil(num_trees / batch_size))
        # ignore discriminator
        for i in range(num_runs):

            if c is not None:
                # generate noise vector
                z = torch.randn(batch_size, generator.z_size - num_classes).type_as(
                    generator.gen_fc.weight
                )
                # convert c to one-hot
                batch_size = z.shape[0]
                c_onehot = torch.zeros([batch_size, num_classes]).type_as(z)
                c_onehot[:, c] = 1
                # merge with z to be generator input
                z = torch.cat((z, c_onehot), 1)
            else:
                # generate noise vector
                z = torch.randn(batch_size, generator.z_size).type_as(
                    generator.gen_fc.weight
                )

            # no tanh so hasvoxel means >0
            tree_fake = generator(z)[:, 0, :, :, :]
            selected_trees = tree_fake.detach().cpu().numpy()
            if result is None:
                result = selected_trees
            else:
                result = np.concatenate((result, selected_trees), axis=0)

        # select at most num_trees
        if result.shape[0] > num_trees:
            result = result[:num_trees]
        # in case no good result
        if result.shape[0] <= 0:
            result = np.zeros((1, resolution, resolution, resolution))
            result[:, 0, 0, 0] = 1
        return result


#####
#   models for training
#####

# TODO: doc about KL loss coef and voxel diff coef
class VAE_train(BaseModel):
    """
    VAE
    This model contains an encoder and a decoder
    data will be processed by the encoder to be a latent vector, and the decoder will
        take the latent vector to reconstruct the data back.
    The model will train on the reconstruction loss between the original data and the reconstructed data

    Attributes
    ----------
    config : Namespace
        dictionary of training parameters
    config.vae_decoder_layer : int
        the decoder_layer_per_block for BaseModel setup_VAE(). Only for config.use_simple_3dgan_struct=False.
        see also Generator class, BaseModel setup_VAE()
    config.vae_encoder_layer : int
        the encoder_layer_per_block for BaseModel setup_VAE(). Only for config.use_simple_3dgan_struct=False.
        see also Discriminator class, BaseModel setup_VAE()
    config.vae_opt : string
        the string in ['Adam', 'SGD'], setup the optimizer of the VAE
        Using 'Adam' may cause VAE KL loss go to inf.
    config.rec_loss : string
        rec_loss in ['BCELoss', 'MSELoss', 'CrossEntropyLoss']
        the returned loss assume input to be logit (before sigmoid/tanh)
    config.vae_lr : float
        the learning_rate of the VAE
    config.kl_coef : float
        the coefficient of the KL loss in the final VAE loss
    config.voxel_diff_coef : float
        the coefficient of the voxel difference loss in the final VAE loss
        added absolute voxel difference between data and reconstructed as a part of loss
    config.decoder_num_layer_unit : int/list
        the decoder_num_layer_unit for BaseModel setup_VAE()
        see also Generator class, BaseModel setup_VAE()
    config.encoder_num_layer_unit : int/list
        the encoder_num_layer_unit for BaseModel setup_VAE()
        see also Discriminator class, BaseModel setup_VAE()
    self.vae : nn.Module
        the model component from setup_VAE()
    self.criterion_reconstruct : nn Loss function
        the loss function based on config.rec_loss
    """

    @staticmethod
    def add_model_specific_args(parent_parser):
        """
        ArgumentParser containing default values for all necessary argument
            The arguments here will be added to config if missing.
            If config already have the arguments, the values won't be replaced.

        Parameters
        ----------
        parent_parser : ArgumentParser
            This will usually be the empty ArgumentParser or the ArgumentParser from the ChildModel.add_model_specific_args()
            Then, the arguments here will be added to this ArgumentParser

        Returns
        -------
        parser : ArgumentParser
            the ArgumentParser with all arguments below.
        """
        parser = ArgumentParser(parents=[parent_parser], add_help=False)
        # model specific argument (VAE)

        # number of layer per block
        parser.add_argument("--vae_decoder_layer", type=int, default=1)
        parser.add_argument("--vae_encoder_layer", type=int, default=1)
        # optimizer in {"Adam", "SGD"}
        parser.add_argument("--vae_opt", type=str, default="SGD")
        # loss function in {'BCELoss', 'MSELoss', 'CrossEntropyLoss'}
        parser.add_argument("--rec_loss", type=str, default="MSELoss")
        # learning rate
        parser.add_argument("--vae_lr", type=float, default=0.0005)
        # KL loss coefficient
        parser.add_argument("--kl_coef", type=float, default=1)
        # voxel difference loss coefficient
        parser.add_argument("--voxel_diff_coef", type=float, default=0.1)
        # number of unit per layer
        decoder_num_layer_unit = [1024, 512, 256, 128, 128]
        encoder_num_layer_unit = [32, 64, 128, 128, 256]
        parser.add_argument("--decoder_num_layer_unit", default=decoder_num_layer_unit)
        parser.add_argument("--encoder_num_layer_unit", default=encoder_num_layer_unit)

        return BaseModel.add_model_specific_args(parser)

    def __init__(self, config):
        super(VAE_train, self).__init__(config)
        # assert(vae.sample_size == discriminator.input_size)
        self.config = config
        self.save_hyperparameters("config")
        config = self.setup_config_arguments(config)
        self.config = config

        # create components
        # set component as an attribute to the model
        # so PL can set tensor device type
        self.vae = self.setup_VAE(
            model_name="VAE",
            encoder_layer_per_block=config.vae_encoder_layer,
            encoder_num_layer_unit=config.encoder_num_layer_unit,
            decoder_layer_per_block=config.vae_decoder_layer,
            decoder_num_layer_unit=config.decoder_num_layer_unit,
            optimizer_option=config.vae_opt,
            learning_rate=config.vae_lr,
        )

        # loss function
        self.criterion_reconstruct = self.get_loss_function_with_logit(config.rec_loss)

    def forward(self, x):
        """
        default function for nn.Module to run output=model(input)
        defines how the model process data input to output using model components

        Parameters
        ----------
        x : torch.Tensor
            the input data tensor
            if the datamodule is in datamodule_process class,
                the input should be unconditional, int the form [array]
                where array is in shape (B, 1, res, res, res)
                B = config.batch_size, res = config.resolution

        Returns
        -------
        x : torch.Tensor of shape (B, 1, res, res, res)
            the reconstructed data from the VAE based on input x
        """
        x = self.vae(x)
        return x

    def calculate_loss(self, dataset_batch, dataset_indices=None, optimizer_idx=0):
        """
        function to calculate loss of each of the model components
        the model_name of the component: self.model_name_list[optimizer_idx]

        Parameters
        ----------
        dataset_batch : torch.Tensor
            the input mesh data from the datamodule scaled to [-1,1]
                where array is in shape (B, 1, res, res, res)
                B = config.batch_size, res = config.resolution
            see datamodulePL.py datamodule_process class
        dataset_indices : torch.Tensor
            the input data indices for conditional data from the datamodule
                where index is in shape (B,), each element is
                the class index based on the datamodule class_list
                None if the data/model is unconditional
        optimizer_idx : int
            the index of the optimizer
            the optimizer_idx is based on the setup order of model components
            the model_name of the component: self.model_name_list[optimizer_idx]

        self.criterion_reconstruct : nn Loss function
            the loss function based on config.rec_loss to calculate the loss of VAE
        Returns
        -------
        vae_loss : torch.Tensor of shape [1]
            the loss of the VAE.
        """
        config = self.config
        # add noise to data
        dataset_batch = self.add_noise_to_samples(dataset_batch)

        batch_size = dataset_batch.shape[0]

        reconstructed_data, mu, logVar = self.vae(dataset_batch, output_all=True)
        # add instance noise
        reconstructed_data = self.add_noise_to_samples(reconstructed_data)

        vae_rec_loss = self.criterion_reconstruct(reconstructed_data, dataset_batch)
        self.record_loss(vae_rec_loss.detach().cpu().numpy(), loss_name="rec_loss")

        # scale loss with voxel difference function
        voxel_diff = torch.mean(
            torch.abs(
                torch.sum(reconstructed_data > 0, (1, 2, 3, 4))
                - torch.sum(dataset_batch > 0, (1, 2, 3, 4))
            ).float()
        )
        self.record_loss(voxel_diff.detach().cpu().numpy(), loss_name="voxel_diff")
        vae_rec_loss = vae_rec_loss * (1 + config.voxel_diff_coef * voxel_diff)

        # add KL loss
        KL = self.vae.calculate_KL_loss(mu, logVar) * config.kl_coef
        self.record_loss(KL.detach().cpu().numpy(), loss_name="KL loss")

        vae_loss = vae_rec_loss + KL

        return vae_loss

    def generate_tree(self, num_trees=1):
        """
        the function to generate tree
        this function specifies the generator module of this model and pass to the parent generate_tree()
            see BaseModel generate_tree()

        Parameters
        ----------
        num_trees : int
            the number of trees to generate

        Returns
        -------
        result : numpy.ndarray shape [num_trees, res, res, res]
            the generated samples
        """
        generator = self.vae.vae_decoder
        return super().generate_tree(generator, num_trees=num_trees)


class VAEGAN(BaseModel):
    """
    VAEGAN
    This model contains an encoder, a decoder, and a discriminator
    data will be processed by the encoder to be a latent vector, and the decoder will
        take the latent vector to reconstruct the data back. Finally, the discriminator
        will give the score of the reconstructed data on how close it is to real data

    The VAE part of the model will train on the reconstruction loss between the original data and the reconstructed data
    The discriminator part will train on prediction loss on classifying reconstructed data and real data

    reference: https://github.com/YixinChen-AI/CVAE-GAN-zoos-PyTorch-Beginner/blob/master/CVAE-GAN/CVAE-GAN.py
    this model is based on CVAEGAN, but with classifier removed and train on unconditional data


    Attributes
    ----------
    config : Namespace
        dictionary of training parameters
    config.vae_decoder_layer : int
        the decoder_layer_per_block for BaseModel setup_VAE(). Only for config.use_simple_3dgan_struct=False.
        see also Generator class, BaseModel setup_VAE()
    config.vae_encoder_layer : int
        the encoder_layer_per_block for BaseModel setup_VAE(). Only for config.use_simple_3dgan_struct=False.
        see also Discriminator class, BaseModel setup_VAE()
    config.d_layer : int
        the layer_per_block for BaseModel setup_Discriminator(). Only for config.use_simple_3dgan_struct=False.
        see also Discriminator class, BaseModel setup_Discriminator()
    config.vae_opt : string
        the string in ['Adam', 'SGD'], setup the optimizer of the VAE
        Using 'Adam' may cause VAE KL loss go to inf.
    config.dis_opt : string
        the string in ['Adam', 'SGD'], setup the optimizer of the Discriminator
    config.label_loss : string
        rec_loss in ['BCELoss', 'MSELoss', 'CrossEntropyLoss']
        the returned loss assuming input to be logit (before sigmoid/tanh)
        this is the prediction loss for discriminator on classifying reconstructed data and real data
    config.rec_loss : string
        rec_loss in ['BCELoss', 'MSELoss', 'CrossEntropyLoss']
        the returned loss assuming input to be logit (before sigmoid/tanh)
    config.accuracy_hack : float
        the accuracy threshold of the Discriminator to stop update
        if the accuracy of Discriminator on classifying real data from generated data
            is larger than the threshold, the Discriminator stop updating parameters
            on that batch
    config.vae_lr : float
        the learning_rate of the VAE
    config.d_lr : float
        the learning_rate of the Discriminator
    config.kl_coef : float
        the coefficient of the KL loss in the final VAE loss
    config.decoder_num_layer_unit : int/list
        the decoder_num_layer_unit for BaseModel setup_VAE()
        see also Generator class, BaseModel setup_VAE()
    config.encoder_num_layer_unit : int/list
        the encoder_num_layer_unit for BaseModel setup_VAE()
        see also Discriminator class, BaseModel setup_VAE()
    config.dis_num_layer_unit : int/list
        the num_layer_unit for BaseModel setup_Discriminator()
        see also Discriminator class, BaseModel setup_Discriminator()
    self.vae : nn.Module
        the model component from setup_VAE()
    self.discriminator : nn.Module
        the model component from setup_Discriminator()
    self.criterion_label : nn Loss function
        the loss function based on config.label_loss
    self.criterion_reconstruct : nn Loss function
        the loss function based on config.rec_loss
    """

    @staticmethod
    def add_model_specific_args(parent_parser):
        """
        ArgumentParser containing default values for all necessary argument
            The arguments here will be added to config if missing.
            If config already have the arguments, the values won't be replaced.

        Parameters
        ----------
        parent_parser : ArgumentParser
            This will usually be the empty ArgumentParser or the ArgumentParser from the ChildModel.add_model_specific_args()
            Then, the arguments here will be added to this ArgumentParser

        Returns
        -------
        parser : ArgumentParser
            the ArgumentParser with all arguments below.
        """
        parser = ArgumentParser(parents=[parent_parser], add_help=False)

        # number of layer per block
        parser.add_argument("--vae_decoder_layer", type=int, default=1)
        parser.add_argument("--vae_encoder_layer", type=int, default=1)
        parser.add_argument("--d_layer", type=int, default=1)
        # optimizer in {"Adam", "SGD"}
        parser.add_argument("--vae_opt", type=str, default="SGD")
        parser.add_argument("--dis_opt", type=str, default="SGD")
        # loss function in {'BCELoss', 'MSELoss', 'CrossEntropyLoss'}
        parser.add_argument("--label_loss", type=str, default="BCELoss")
        parser.add_argument("--rec_loss", type=str, default="MSELoss")
        # accuracy_hack
        parser.add_argument("--accuracy_hack", type=float, default=1.1)
        # learning rate
        parser.add_argument("--vae_lr", type=float, default=0.0005)
        parser.add_argument("--d_lr", type=float, default=0.00005)
        # KL loss coefficient
        parser.add_argument("--kl_coef", type=float, default=1)
        # number of unit per layer
        decoder_num_layer_unit = [1024, 512, 256, 128, 128]
        encoder_num_layer_unit = [32, 64, 128, 128, 256]
        dis_num_layer_unit = [32, 64, 128, 128, 256]

        parser.add_argument("--decoder_num_layer_unit", default=decoder_num_layer_unit)
        parser.add_argument("--encoder_num_layer_unit", default=encoder_num_layer_unit)
        parser.add_argument("--dis_num_layer_unit", default=dis_num_layer_unit)

        return BaseModel.add_model_specific_args(parser)

    def __init__(self, config):
        super(VAEGAN, self).__init__(config)
        # assert(vae.sample_size == discriminator.input_size)
        self.config = config
        self.save_hyperparameters("config")
        # add missing default parameters
        config = self.setup_config_arguments(config)
        self.config = config

        # create components
        # set component as an attribute to the model
        # so PL can set tensor device type
        self.vae = self.setup_VAE(
            model_name="VAE",
            encoder_layer_per_block=config.vae_encoder_layer,
            encoder_num_layer_unit=config.encoder_num_layer_unit,
            decoder_layer_per_block=config.vae_decoder_layer,
            decoder_num_layer_unit=config.decoder_num_layer_unit,
            optimizer_option=config.vae_opt,
            learning_rate=config.vae_lr,
        )
        self.discriminator = self.setup_Discriminator(
            "discriminator",
            layer_per_block=config.d_layer,
            num_layer_unit=config.dis_num_layer_unit,
            optimizer_option=config.dis_opt,
            learning_rate=config.d_lr,
        )

        # loss function
        self.criterion_label = self.get_loss_function_with_logit(config.label_loss)
        self.criterion_reconstruct = self.get_loss_function_with_logit(config.rec_loss)

    def forward(self, x):
        """
        default function for nn.Module to run output=model(input)
        defines how the model process data input to output using model components

        Parameters
        ----------
        x : torch.Tensor
            the input data tensor
            if the datamodule is in datamodule_process class,
                the input should be unconditional, int the form [array]
                where array is in shape (B, 1, res, res, res)
                B = config.batch_size, res = config.resolution

        Returns
        -------
        x : torch.Tensor of shape (B, 1)
            the discriminator score/logit of the reconstructed data from the VAE part
                to show how close the reconstructed data is looking like real data
        """
        # VAE
        x = self.vae(x)
        x = F.tanh(x)
        # discriminator
        x = self.discriminator(x)
        return x

    def calculate_loss(self, dataset_batch, dataset_indices=None, optimizer_idx=0):
        """
        function to calculate loss of each of the model components
        the model_name of the component: self.model_name_list[optimizer_idx]

        Parameters
        ----------
        dataset_batch : torch.Tensor
            the input mesh data from the datamodule scaled to [-1,1]
                where array is in shape (B, 1, res, res, res)
                B = config.batch_size, res = config.resolution
            see datamodulePL.py datamodule_process class
        dataset_indices : torch.Tensor
            the input data indices for conditional data from the datamodule
                where index is in shape (B,), each element is
                the class index based on the datamodule class_list
                None if the data/model is unconditional
        optimizer_idx : int
            the index of the optimizer
            the optimizer_idx is based on the setup order of model components
            the model_name of the component: self.model_name_list[optimizer_idx]
            here self.vae=0, self.discriminator=1

        self.criterion_label : nn Loss function
            the loss function based on config.label_loss to calculate the loss of discriminator
        self.criterion_reconstruct : nn Loss function
            the loss function based on config.rec_loss to calculate the loss of VAE

        Returns
        -------
        vae_loss : torch.Tensor of shape [1]
            the loss of the VAE.
        dloss : torch.Tensor of shape [1]
            the loss of the discriminator.
        """
        config = self.config
        # add noise to data
        dataset_batch = self.add_noise_to_samples(dataset_batch)

        real_label, fake_label = self.create_real_fake_label(dataset_batch)
        batch_size = dataset_batch.shape[0]

        if optimizer_idx == 0:
            ############
            #   VAE
            ############

            reconstructed_data, mu, logVar = self.vae(dataset_batch, output_all=True)
            # add noise to data
            reconstructed_data = self.add_noise_to_samples(reconstructed_data)

            vae_rec_loss = self.criterion_reconstruct(reconstructed_data, dataset_batch)

            # add KL loss
            KL = self.vae.calculate_KL_loss(mu, logVar) * config.kl_coef
            vae_rec_loss += KL

            # output of the vae should fool discriminator
            vae_out_d = self.discriminator(F.tanh(reconstructed_data))
            vae_d_loss = self.criterion_label(vae_out_d, real_label)

            vae_loss = (vae_rec_loss + vae_d_loss) / 2

            return vae_loss

        if optimizer_idx == 1:

            ############
            #   discriminator (and classifier if necessary)
            ############

            # generate fake trees
            latent_size = self.vae.decoder_z_size
            # latent noise vector
            z = torch.randn(batch_size, latent_size).float().type_as(dataset_batch)
            tree_fake = F.tanh(self.vae.generate_sample(z))
            # add noise to data
            tree_fake = self.add_noise_to_samples(tree_fake)

            # fake data (data from generator)
            # detach so no update to generator
            dout_fake = self.discriminator(tree_fake.clone().detach())
            dloss_fake = self.criterion_label(dout_fake, fake_label)
            # real data (data from dataloader)
            dout_real = self.discriminator(dataset_batch)
            dloss_real = self.criterion_label(dout_real, real_label)

            dloss = (dloss_fake + dloss_real) / 2  # scale the loss to one

            # accuracy hack
            dloss = self.apply_accuracy_hack(dloss, dout_real, dout_fake)
            return dloss

    def generate_tree(self, num_trees=1):
        """
        the function to generate tree
        this function specifies the generator module of this model and pass to the parent generate_tree()
            see BaseModel generate_tree()

        Parameters
        ----------
        num_trees : int
            the number of trees to generate

        Returns
        -------
        result : numpy.ndarray shape [num_trees, res, res, res]
            the generated samples
        """
        generator = self.vae.vae_decoder
        return super().generate_tree(generator, num_trees=num_trees)


class GAN(BaseModel):
    """
    GAN
    This model contains a generator and a discriminator
    a random noise latent vector will be geenerated as the input of the model, and the generator will
        take the latent vector to the construct meshes. Then, the discriminator
        will give the score of the generated meshes on how close it is to real data

    The generator part of the model will train on how good the generated data fool the discriminator
    The discriminator part will train on prediction loss on classifying generated data and real data

    Attributes
    ----------
    config : Namespace
        dictionary of training parameters
    config.g_layer : int
        the layer_per_block for BaseModel setup_Generator(). Only for config.use_simple_3dgan_struct=False.
        see also Generator class, BaseModel setup_VAE())
    config.d_layer : int
        the layer_per_block for BaseModel setup_Discriminator(). Only for config.use_simple_3dgan_struct=False.
        see also Discriminator class, BaseModel setup_Discriminator()
    config.gen_opt : string
        the string in ['Adam', 'SGD'], setup the optimizer of the Generator
    config.dis_opt : string
        the string in ['Adam', 'SGD'], setup the optimizer of the Discriminator
    config.label_loss : string
        rec_loss in ['BCELoss', 'MSELoss', 'CrossEntropyLoss']
        the returned loss assuming input to be logit (before sigmoid/tanh)
        this is the prediction loss for discriminator and generator
    config.accuracy_hack : float
        the accuracy threshold of the Discriminator to stop update
        if the accuracy of Discriminator on classifying real data from generated data
            is larger than the threshold, the Discriminator stop updating parameters
            on that batch
    config.g_lr : float
        the learning_rate of the Generator
    config.d_lr : float
        the learning_rate of the Discriminator
    config.gen_num_layer_unit : int/list
        the num_layer_unit for BaseModel setup_Generator()
        see also Generator class, BaseModel setup_Generator()
    config.dis_num_layer_unit : int/list
        the num_layer_unit for BaseModel setup_Discriminator()
        see also Discriminator class, BaseModel setup_Discriminator()
    self.generator : nn.Module
        the model component from setup_Generator()
    self.discriminator : nn.Module
        the model component from setup_Discriminator()
    self.criterion_label : nn Loss function
        the loss function based on config.label_loss
    """

    @staticmethod
    def add_model_specific_args(parent_parser):
        """
        ArgumentParser containing default values for all necessary argument
            The arguments here will be added to config if missing.
            If config already have the arguments, the values won't be replaced.

        Parameters
        ----------
        parent_parser : ArgumentParser
            This will usually be the empty ArgumentParser or the ArgumentParser from the ChildModel.add_model_specific_args()
            Then, the arguments here will be added to this ArgumentParser

        Returns
        -------
        parser : ArgumentParser
            the ArgumentParser with all arguments below.
        """
        parser = ArgumentParser(parents=[parent_parser], add_help=False)

        # number of layer per block
        parser.add_argument("--g_layer", type=int, default=1)
        parser.add_argument("--d_layer", type=int, default=1)
        # optimizer in {"Adam", "SGD"}
        parser.add_argument("--gen_opt", type=str, default="Adam")
        parser.add_argument("--dis_opt", type=str, default="Adam")
        # loss function in {'BCELoss', 'MSELoss', 'CrossEntropyLoss'}
        parser.add_argument("--label_loss", type=str, default="BCELoss")
        # accuracy_hack
        parser.add_argument("--accuracy_hack", type=float, default=1.1)
        # learning rate
        parser.add_argument("--g_lr", type=float, default=0.0025)
        parser.add_argument("--d_lr", type=float, default=0.00005)
        # number of unit per layer
        gen_num_layer_unit = [1024, 512, 256, 128, 128]
        dis_num_layer_unit = [32, 64, 128, 128, 256]

        parser.add_argument("--gen_num_layer_unit", default=gen_num_layer_unit)
        parser.add_argument("--dis_num_layer_unit", default=dis_num_layer_unit)

        return BaseModel.add_model_specific_args(parser)

    def __init__(self, config):
        super(GAN, self).__init__(config)
        self.config = config
        self.save_hyperparameters("config")
        # add missing default parameters
        config = self.setup_config_arguments(config)
        self.config = config

        # create components
        # set component as an attribute to the model
        # so PL can set tensor device type
        self.generator = self.setup_Generator(
            "generator",
            layer_per_block=config.g_layer,
            num_layer_unit=config.gen_num_layer_unit,
            optimizer_option=config.gen_opt,
            learning_rate=config.g_lr,
        )
        self.discriminator = self.setup_Discriminator(
            "discriminator",
            layer_per_block=config.d_layer,
            num_layer_unit=config.dis_num_layer_unit,
            optimizer_option=config.dis_opt,
            learning_rate=config.d_lr,
        )

        # loss function
        self.criterion_label = self.get_loss_function_with_logit(config.label_loss)

    def forward(self, x):
        """
        default function for nn.Module to run output=model(input)
        defines how the model process data input to output using model components

        Parameters
        ----------
        x : torch.Tensor
            the input latent noise tensor in shape (B, Z)
            B = config.batch_size, Z = config.z_size

        Returns
        -------
        x : torch.Tensor of shape (B, 1)
            the discriminator score/logit of the generated data from the generator
                to show how close the generated data is looking like real data
        """
        x = self.generator(x)
        x = F.tanh(x)
        x = self.discriminator(x)
        return x

    def calculate_loss(self, dataset_batch, dataset_indices=None, optimizer_idx=0):
        """
        function to calculate loss of each of the model components
        the model_name of the component: self.model_name_list[optimizer_idx]

        Parameters
        ----------
        dataset_batch : torch.Tensor
            the input mesh data from the datamodule scaled to [-1,1]
                where array is in shape (B, 1, res, res, res)
                B = config.batch_size, res = config.resolution
            see datamodulePL.py datamodule_process class
        dataset_indices : torch.Tensor
            the input data indices for conditional data from the datamodule
                where index is in shape (B,), each element is
                the class index based on the datamodule class_list
                None if the data/model is unconditional
        optimizer_idx : int
            the index of the optimizer
            the optimizer_idx is based on the setup order of model components
            the model_name of the component: self.model_name_list[optimizer_idx]
            here self.generator=0, self.discriminator=1

        self.criterion_label : nn Loss function
            the loss function based on config.label_loss to calculate the loss of generator/discriminator

        Returns
        -------
        gloss : torch.Tensor of shape [1]
            the loss of the generator.
        dloss : torch.Tensor of shape [1]
            the loss of the discriminator.
        """
        config = self.config
        # add noise to data
        dataset_batch = self.add_noise_to_samples(dataset_batch)

        real_label, fake_label = self.create_real_fake_label(dataset_batch)
        batch_size = dataset_batch.shape[0]

        if optimizer_idx == 0:
            ############
            #   generator
            ############

            # 128-d noise vector
            z = torch.randn(batch_size, config.z_size).float().type_as(dataset_batch)
            tree_fake = F.tanh(self.generator(z))

            # add noise to data
            tree_fake = self.add_noise_to_samples(tree_fake)

            # tree_fake is already computed above
            dout_fake = self.discriminator(tree_fake)
            # generator should generate trees that discriminator think they are real
            gloss = self.criterion_label(dout_fake, real_label)

            return gloss

        if optimizer_idx == 1:

            ############
            #   discriminator
            ############

            # 128-d noise vector
            z = torch.randn(batch_size, config.z_size).float().type_as(dataset_batch)
            tree_fake = F.tanh(self.generator(z))
            # add noise to generated data
            tree_fake = self.add_noise_to_samples(tree_fake)

            # real data (data from dataloader)
            dout_real = self.discriminator(dataset_batch)
            dloss_real = self.criterion_label(dout_real, real_label)

            # fake data (data from generator)
            dout_fake = self.discriminator(
                tree_fake.clone().detach()
            )  # detach so no update to generator
            dloss_fake = self.criterion_label(dout_fake, fake_label)

            # loss function (discriminator classify real data vs generated data)
            dloss = (dloss_real + dloss_fake) / 2

            # accuracy hack
            dloss = self.apply_accuracy_hack(dloss, dout_real, dout_fake)
            return dloss

    def generate_tree(self, num_trees=1):
        """
        the function to generate tree
        this function specifies the generator module of this model and pass to the parent generate_tree()
            see BaseModel generate_tree()

        Parameters
        ----------
        num_trees : int
            the number of trees to generate

        Returns
        -------
        result : numpy.ndarray shape [num_trees, res, res, res]
            the generated samples
        """
        generator = self.generator
        return super().generate_tree(generator, num_trees=num_trees)


class GAN_Wloss(GAN):
    """
    GAN with Wasserstein loss
    This model is similar to the GAN model, but using Wasserstein loss to train

    reference: https://developers.google.com/machine-learning/gan/loss
    'Discriminator training just tries to make the output bigger for real instances than for fake instances,
    WGAN discriminator is actually called a "critic" instead of a "discriminator".'

    Attributes
    ----------
    config : Namespace
        dictionary of training parameters
    config.clip_value: float
        to make Wasserstein loss work, restriction of parameter values is needed
        for c = config.clip_value, the optimizer clip all parameters in the model to be in [-c,c]
    """

    @staticmethod
    def add_model_specific_args(parent_parser):
        """
        ArgumentParser containing default values for all necessary argument
            The arguments here will be added to config if missing.
            If config already have the arguments, the values won't be replaced.

        Parameters
        ----------
        parent_parser : ArgumentParser
            This will usually be the empty ArgumentParser or the ArgumentParser from the ChildModel.add_model_specific_args()
            Then, the arguments here will be added to this ArgumentParser

        Returns
        -------
        parser : ArgumentParser
            the ArgumentParser with all arguments below.
        """
        parser = ArgumentParser(parents=[parent_parser], add_help=False)
        # important argument
        parser.add_argument("--clip_value", type=float, default=0.01)

        return GAN.add_model_specific_args(parser)

    def configure_optimizers(self):
        """
        default function for pl.LightningModule to setup optimizer
        will be called automatically in pl.Trainer.fit()

        The optimizers for WGAN need to add restriction of parameter values
        for c = config.clip_value, the optimizer clip all parameters in the model to be in [-c,c]

        Parameters
        ----------
        config.clip_value : float
            clip all parameters in the model to be in [-c,c]
        Returns
        -------
        optimizer_list : list of torch.optim optimizer
            the optimizers of all model componenets
            See also BaseModel configure_optimizers()
        scheduler_list : list of torch.optim.lr_scheduler
            the cyclicLR schedulers of all model componenets if self.config.cyclicLR_magnitude attribute exists
            See also BaseModel configure_optimizers()
        """
        config = self.config
        discriminator = self.discriminator

        # clip critic (discriminator) gradient
        # no clip when gp is applied

        clip_value = config.clip_value
        for p in discriminator.parameters():
            p.register_hook(lambda grad: torch.clamp(grad, -clip_value, clip_value))

        return super().configure_optimizers()

    def calculate_loss(self, dataset_batch, dataset_indices=None, optimizer_idx=0):
        """
        function to calculate loss of each of the model components
        the model_name of the component: self.model_name_list[optimizer_idx]

        Parameters
        ----------
        dataset_batch : torch.Tensor
            the input mesh data from the datamodule scaled to [-1,1]
                where array is in shape (B, 1, res, res, res)
                B = config.batch_size, res = config.resolution
            see datamodulePL.py datamodule_process class
        dataset_indices : torch.Tensor
            the input data indices for conditional data from the datamodule
                where index is in shape (B,), each element is
                the class index based on the datamodule class_list
                None if the data/model is unconditional
        optimizer_idx : int
            the index of the optimizer
            the optimizer_idx is based on the setup order of model components
            the model_name of the component: self.model_name_list[optimizer_idx]
            here self.generator=0, self.discriminator=1

        Returns
        -------
        gloss : torch.Tensor of shape [1]
            the loss of the generator.
        dloss : torch.Tensor of shape [1]
            the loss of the discriminator.
        """
        config = self.config
        # add noise to data
        dataset_batch = self.add_noise_to_samples(dataset_batch)
        batch_size = dataset_batch.shape[0]

        # label no used in WGAN
        if optimizer_idx == 0:
            ############
            #   generator
            ############
            # 128-d noise vector
            z = torch.randn(batch_size, config.z_size).float().type_as(dataset_batch)
            tree_fake = F.tanh(self.generator(z))
            # add noise to data
            tree_fake = self.add_noise_to_samples(tree_fake)

            # tree_fake is already computed above
            dout_fake = self.discriminator(tree_fake)

            # generator should maximize dout_fake
            gloss = -dout_fake.mean()
            return gloss

        if optimizer_idx == 1:

            ############
            #   discriminator (and classifier if necessary)
            ############

            # 128-d noise vector
            z = torch.randn(batch_size, config.z_size).float().type_as(dataset_batch)
            tree_fake = F.tanh(self.generator(z))
            # add noise to data
            tree_fake = self.add_noise_to_samples(tree_fake)

            # real data (data from dataloader)
            dout_real = self.discriminator(dataset_batch)

            # fake data (data from generator)
            dout_fake = self.discriminator(
                tree_fake.clone().detach()
            )  # detach so no update to generator

            # d should maximize diff of real vs fake (dout_real - dout_fake)
            dloss = dout_fake.mean() - dout_real.mean()
            return dloss


class GAN_Wloss_GP(GAN):
    """
    GAN with Wasserstein loss with gradient penalty
    This model is similar to the GAN model, but using Wasserstein loss to train
    WGAN_GP use gradient penalty instead of clip value

    reference: https://developers.google.com/machine-learning/gan/loss
    'Discriminator training just tries to make the output bigger for real instances than for fake instances,
    WGAN discriminator is actually called a "critic" instead of a "discriminator".'

    Attributes
    ----------
    config : Namespace
        dictionary of training parameters
    config.gp_epsilon: float
        to make Wasserstein loss work, restriction of parameter values is needed
        gp_epsilon determines the scale of the calculated gradient penalty is used as the training loss
        gp_loss = gp_epsilon * gradient_penalty
    """

    @staticmethod
    def add_model_specific_args(parent_parser):
        """
        ArgumentParser containing default values for all necessary argument
            The arguments here will be added to config if missing.
            If config already have the arguments, the values won't be replaced.

        Parameters
        ----------
        parent_parser : ArgumentParser
            This will usually be the empty ArgumentParser or the ArgumentParser from the ChildModel.add_model_specific_args()
            Then, the arguments here will be added to this ArgumentParser

        Returns
        -------
        parser : ArgumentParser
            the ArgumentParser with all arguments below.
        """
        parser = ArgumentParser(parents=[parent_parser], add_help=False)
        # important argument
        parser.add_argument("--gp_epsilon", type=float, default=2.0)

        return GAN.add_model_specific_args(parser)

    def gradient_penalty(self, real_tree, generated_tree):
        """
        GP for gradient_penalty
        WGAN_GP use gradient penalty to add model parameter restriction instead of clipping values

        calculate gradient penalty based on real sample and generated sample

        Parameters
        ----------
        real_tree : torch.Tensor
            the data from dataset/datamodule
        generated_tree : torch.Tensor
            the data generated from generator
        """
        batch_size = real_tree.shape[0]

        # Calculate interpolation
        alpha = (
            torch.rand(batch_size)
            .reshape((batch_size, 1, 1, 1, 1))
            .float()
            .type_as(real_tree)
        )
        # alpha = alpha.expand_as(real_data)
        # if self.use_cuda:
        #     alpha = alpha.cuda()
        interpolated = alpha * real_tree + (1 - alpha) * generated_tree
        interpolated = interpolated.requires_grad_().float()

        # calculate prob of interpolated trees
        prob_interpolated = self.discriminator(interpolated)

        # grad tensor (all 1 to backprop some values)
        grad_tensor = torch.ones(prob_interpolated.size()).float().type_as(real_tree)

        # calculate grad of prob
        grad = torch.autograd.grad(
            outputs=prob_interpolated,
            inputs=interpolated,
            grad_outputs=grad_tensor,
            create_graph=True,
            retain_graph=True,
        )[0]

        # grad have shape same as input (batch_size,1,h,w,d),
        grad = grad.view(batch_size, -1)

        # calculate norm and add epsilon to prevent sqrt(0)
        grad_norm = torch.sqrt(torch.sum(grad ** 2, dim=1) + 1e-10)

        # return gradient penalty
        return self.config.gp_epsilon * ((grad_norm - 1) ** 2).mean()

    def calculate_loss(self, dataset_batch, dataset_indices=None, optimizer_idx=0):
        """
        function to calculate loss of each of the model components
        the model_name of the component: self.model_name_list[optimizer_idx]

        Parameters
        ----------
        dataset_batch : torch.Tensor
            the input mesh data from the datamodule scaled to [-1,1]
                where array is in shape (B, 1, res, res, res)
                B = config.batch_size, res = config.resolution
            see datamodulePL.py datamodule_process class
        dataset_indices : torch.Tensor
            the input data indices for conditional data from the datamodule
                where index is in shape (B,), each element is
                the class index based on the datamodule class_list
                None if the data/model is unconditional
        optimizer_idx : int
            the index of the optimizer
            the optimizer_idx is based on the setup order of model components
            the model_name of the component: self.model_name_list[optimizer_idx]
            here self.generator=0, self.discriminator=1

        Returns
        -------
        gloss : torch.Tensor of shape [1]
            the loss of the generator.
        dloss : torch.Tensor of shape [1]
            the loss of the discriminator.
        """
        config = self.config
        # add noise to data
        dataset_batch = self.add_noise_to_samples(dataset_batch)
        batch_size = dataset_batch.shape[0]

        # label no used in Wloss
        if optimizer_idx == 0:
            ############
            #   generator
            ############

            # 128-d noise vector
            z = torch.randn(batch_size, config.z_size).float().type_as(dataset_batch)
            tree_fake = F.tanh(self.generator(z))
            # add noise to data
            tree_fake = self.add_noise_to_samples(tree_fake)

            # tree_fake is already computed above
            dout_fake = self.discriminator(tree_fake)

            # generator should maximize dout_fake
            gloss = -dout_fake.mean()
            return gloss

        if optimizer_idx == 1:

            ############
            #   discriminator
            ############

            # 128-d noise vector
            z = torch.randn(batch_size, config.z_size).float().type_as(dataset_batch)
            tree_fake = F.tanh(self.generator(z))
            # add noise to data
            tree_fake = self.add_noise_to_samples(tree_fake)

            # real data (data from dataloader)
            dout_real = self.discriminator(dataset_batch)

            # fake data (data from generator)
            # detach so no update to generator
            dout_fake = self.discriminator(tree_fake.clone().detach())

            gp = self.gradient_penalty(dataset_batch, tree_fake)
            # d should maximize diff of real vs fake (dout_real - dout_fake)
            dloss = dout_fake.mean() - dout_real.mean() + gp
            return dloss


#####
#   conditional models for training
#####
class CGAN(GAN):
    """
    Conditional GAN
    This model contains a generator, a discriminator, and a classifier
    a random noise latent vector will be geenerated as the input of the model, and the generator will
        take the latent vector to the construct meshes. Then, the discriminator
        will give the score of the generated meshes on how close it is to real data, and the
        classifier will give the score of generated meshes on how close it is to each class

    The generator part of the model will train on how good the generated data fool the discriminator
    The discriminator part will train on prediction loss on classifying generated data and real data
    The classifier part will train on classification loss on classifying generated data and real data to each class

    See also GAN for the attributes of generator and discriminator

    Attributes
    ----------
    config : Namespace
        dictionary of training parameters
    config.class_loss : string
        rec_loss in ['BCELoss', 'MSELoss', 'CrossEntropyLoss']
        the returned loss assuming input to be logit (before sigmoid/tanh)
        this is the classification loss for classifier
    config.num_classes : int
        the number of classes in the dataset/datamodule
        if the datamodule is DataModule_process class, the config.num_classes there should be the same
    self.generator : nn.Module
        the model component from setup_Generator()
    self.discriminator : nn.Module
        the model component from setup_Discriminator() as discriminator
    self.classifier : nn.Module
        the model component from setup_Discriminator() as classifier
    self.criterion_label : nn Loss function
        the loss function based on config.label_loss
    self.criterion_class : nn Loss function
        the loss function based on config.class_loss
    """

    @staticmethod
    def add_model_specific_args(parent_parser):
        """
        ArgumentParser containing default values for all necessary argument
            The arguments here will be added to config if missing.
            If config already have the arguments, the values won't be replaced.

        Parameters
        ----------
        parent_parser : ArgumentParser
            This will usually be the empty ArgumentParser or the ArgumentParser from the ChildModel.add_model_specific_args()
            Then, the arguments here will be added to this ArgumentParser

        Returns
        -------
        parser : ArgumentParser
            the ArgumentParser with all arguments below.
        """
        parser = ArgumentParser(parents=[parent_parser], add_help=False)
        # log argument
        parser.add_argument("--num_classes", type=int, default=10)
        # loss function in {'BCELoss', 'MSELoss', 'CrossEntropyLoss'}
        parser.add_argument("--class_loss", type=str, default="CrossEntropyLoss")

        return GAN.add_model_specific_args(parser)

    def __init__(self, config):
        super(GAN, self).__init__(config)
        self.config = config
        self.save_hyperparameters("config")
        # add missing default parameters
        config = self.setup_config_arguments(config)
        self.config = config

        # create components
        # set component as an attribute to the model
        # so PL can set tensor device type
        self.generator = self.setup_Generator(
            "generator",
            layer_per_block=config.g_layer,
            num_layer_unit=config.gen_num_layer_unit,
            optimizer_option=config.gen_opt,
            learning_rate=config.g_lr,
            num_classes=config.num_classes,
        )
        self.discriminator = self.setup_Discriminator(
            "discriminator",
            layer_per_block=config.d_layer,
            num_layer_unit=config.dis_num_layer_unit,
            optimizer_option=config.dis_opt,
            learning_rate=config.d_lr,
        )
        self.classifier = self.setup_Discriminator(
            "classifier",
            layer_per_block=config.d_layer,
            num_layer_unit=config.dis_num_layer_unit,
            optimizer_option=config.dis_opt,
            learning_rate=config.d_lr,
            output_size=config.num_classes,
        )

        # loss function
        self.criterion_label = self.get_loss_function_with_logit(config.label_loss)
        self.criterion_class = self.get_loss_function_with_logit(config.class_loss)

    def forward(self, x, c):
        """
        default function for nn.Module to run output=model(input)
        defines how the model process data input to output using model components

        Parameters
        ----------
        x : torch.Tensor
            the input latent noise tensor in shape (B, Z)
            B = config.batch_size, Z = config.z_size
        c : torch.Tensor
            the input class tensor in shape (B,)
                each element is the class index of the input x
        Returns
        -------
        d_predict : torch.Tensor of shape (B, 1)
            the discriminator score/logit of the generated data from the generator
                to show how close the generated data is looking like real data
        c_predict : torch.Tensor of shape (B, C)
            the classifier score/logit of the generated data from the generator
                to show how close the generated data is looking like the classes
                C = config.num_classes
        """
        # combine x and c into z
        z = self.merge_latent_and_class_vector(x, c, self.config.num_classes)

        # classifier and discriminator
        x = self.generator(z)
        x = F.tanh(x)
        d_predict = self.discriminator(x)
        c_predict = self.classifier(x)
        return d_predict, c_predict

    def calculate_loss(self, dataset_batch, dataset_indices=None, optimizer_idx=0):
        """
        function to calculate loss of each of the model components
        the model_name of the component: self.model_name_list[optimizer_idx]

        Parameters
        ----------
        dataset_batch : torch.Tensor
            the input mesh data from the datamodule scaled to [-1,1]
                where array is in shape (B, 1, res, res, res)
                B = config.batch_size, res = config.resolution
            see datamodulePL.py datamodule_process class
        dataset_indices : torch.Tensor
            the input data indices for conditional data from the datamodule
                where index is in shape (B,), each element is
                the class index based on the datamodule class_list
                None if the data/model is unconditional
        optimizer_idx : int
            the index of the optimizer
            the optimizer_idx is based on the setup order of model components
            the model_name of the component: self.model_name_list[optimizer_idx]
            here self.generator=0, self.discriminator=1, self.classifier=2

        self.criterion_label : nn Loss function
            the loss function based on config.label_loss to calculate the loss of generator/discriminator
        self.criterion_class : nn Loss function
            the loss function based on config.class_loss to calculate the loss of classifier

        Returns
        -------
        gloss : torch.Tensor of shape [1]
            the loss of the generator.
        dloss : torch.Tensor of shape [1]
            the loss of the discriminator.
        closs : torch.Tensor of shape [1]
            the loss of the classifier.
        """
        config = self.config
        # add noise to data
        dataset_batch = self.add_noise_to_samples(dataset_batch)

        real_label, fake_label = self.create_real_fake_label(dataset_batch)
        batch_size = dataset_batch.shape[0]

        if optimizer_idx == 0:
            ############
            #   generator
            ############

            # 128-d noise vector
            z = torch.randn(batch_size, config.z_size).float().type_as(dataset_batch)
            # class vector
            c_fake = (
                torch.randint(0, config.num_classes, (batch_size,))
                .type_as(dataset_batch)
                .to(torch.int64)
            )

            # combine z and c_fake
            z = self.merge_latent_and_class_vector(z, c_fake, self.config.num_classes)

            tree_fake = F.tanh(self.generator(z))
            # add noise to data
            tree_fake = self.add_noise_to_samples(tree_fake)

            # tree_fake on Dis
            dout_fake = self.discriminator(tree_fake)
            # generator should generate trees that discriminator think they are real
            gloss_d = self.criterion_label(dout_fake, real_label)

            # tree_fake on Cla
            cout_fake = self.classifier(tree_fake)
            gloss_c = self.criterion_class(cout_fake, c_fake)

            gloss = (gloss_d + gloss_c) / 2
            return gloss

        if optimizer_idx == 1:

            ############
            #   discriminator
            ############

            # 128-d noise vector
            z = torch.randn(batch_size, config.z_size).float().type_as(dataset_batch)
            # class vector
            c = (
                torch.randint(0, config.num_classes, (batch_size,))
                .type_as(dataset_batch)
                .to(torch.int64)
            )

            # combine z and c
            z = self.merge_latent_and_class_vector(z, c, self.config.num_classes)

            # detach so no update to generator
            tree_fake = F.tanh(self.generator(z)).clone().detach()
            # add noise to data
            tree_fake = self.add_noise_to_samples(tree_fake)

            # real data (data from dataloader)
            dout_real = self.discriminator(dataset_batch)
            dloss_real = self.criterion_label(dout_real, real_label)

            # fake data (data from generator)
            dout_fake = self.discriminator(tree_fake)
            dloss_fake = self.criterion_label(dout_fake, fake_label)

            # loss function (discriminator classify real data vs generated data)
            dloss = (dloss_real + dloss_fake) / 2

            # accuracy hack
            dloss = self.apply_accuracy_hack(dloss, dout_real, dout_fake)
            return dloss

        if optimizer_idx == 2:

            ############
            #   classifier
            ############

            # # 128-d noise vector
            # z = torch.randn(batch_size, config.z_size).float().type_as(dataset_batch)
            # # class vector
            # c_fake = (
            #     torch.randint(0, config.num_classes, (batch_size,))
            #     .type_as(dataset_batch)
            #     .to(torch.int64)
            # )

            # # combine z and c
            # z = self.merge_latent_and_class_vector(z, c_fake, self.config.num_classes)

            # # detach so no update to generator
            # tree_fake = F.tanh(self.generator(z)).clone().detach()
            # # add noise to data
            # tree_fake = self.add_noise_to_samples(tree_fake)

            # # fake data (data from generator)
            # cout_fake = self.classifier(tree_fake)
            # closs_fake = self.criterion_class(cout_fake, c_fake)

            # real data (data from dataloader)
            cout_real = self.classifier(dataset_batch)
            closs_real = self.criterion_class(cout_real, dataset_indices)

            # loss function (discriminator classify real data vs generated data)
            # closs = (closs_real + closs_fake) / 2
            return closs_real

    def generate_tree(self, c, num_trees=1):
        """
        the function to generate tree
        this function specifies the generator module of this model and pass to the parent generate_tree()
            see BaseModel generate_tree()

        Parameters
        ----------
        num_trees : int
            the number of trees to generate
        c : int
            the class index of the class to generate
                the class index is based on the datamodule.class_list
                see datamodulePL.py datamodule_process class

        Returns
        -------
        result : numpy.ndarray shape [num_trees, res, res, res]
            the generated samples of the class with class index c
        """
        config = self.config
        generator = self.generator

        return super(GAN, self).generate_tree(
            generator, c=c, num_classes=config.num_classes, num_trees=num_trees
        )


class CVAEGAN(VAEGAN):
    """
    CVAE-GAN
    This model contains a vae, a discriminator, and a classifier
    the vae will take the input and class label to reconstruct meshes. Then, the discriminator
        will give the score of the generated meshes on how close it is to real data, and the
        classifier will give the score of generated meshes on how close it is to each class

    The vae part of the model will train on how good the reconstructed data fool the discriminator,
        match the class_label, and how the reconstructed data looks like the input data
    The discriminator part will train on prediction loss on classifying generated data and real data
    The classifier part will train on classification loss on classifying generated data and real data to each class

    See also GAN for the attributes of generator and discriminator

    Attributes
    ----------
    config : Namespace
        dictionary of training parameters
    config.class_loss : string
        rec_loss in ['BCELoss', 'MSELoss', 'CrossEntropyLoss']
        the returned loss assuming input to be logit (before sigmoid/tanh)
        this is the classification loss for classifier
    config.num_classes : int
        the number of classes in the dataset/datamodule
        if the datamodule is DataModule_process class, the config.num_classes there should be the same
    self.vae : nn.Module
        the model component from setup_VAE()
    self.discriminator : nn.Module
        the model component from setup_Discriminator() as discriminator
    self.classifier : nn.Module
        the model component from setup_Discriminator() as classifier
    self.criterion_label : nn Loss function
        the loss function based on config.label_loss
    self.criterion_class : nn Loss function
        the loss function based on config.class_loss
    self.criterion_reconstruct : nn Loss function
        the loss function based on config.rec_loss
    """

    @staticmethod
    def add_model_specific_args(parent_parser):
        """
        ArgumentParser containing default values for all necessary argument
            The arguments here will be added to config if missing.
            If config already have the arguments, the values won't be replaced.

        Parameters
        ----------
        parent_parser : ArgumentParser
            This will usually be the empty ArgumentParser or the ArgumentParser from the ChildModel.add_model_specific_args()
            Then, the arguments here will be added to this ArgumentParser

        Returns
        -------
        parser : ArgumentParser
            the ArgumentParser with all arguments below.
        """
        parser = ArgumentParser(parents=[parent_parser], add_help=False)
        # log argument
        parser.add_argument("--num_classes", type=int, default=10)
        # loss function in {'BCELoss', 'MSELoss', 'CrossEntropyLoss'}
        parser.add_argument("--class_loss", type=str, default="CrossEntropyLoss")

        return VAEGAN.add_model_specific_args(parser)

    def __init__(self, config):
        super(VAEGAN, self).__init__(config)
        self.config = config
        self.save_hyperparameters("config")
        # add missing default parameters
        config = self.setup_config_arguments(config)
        self.config = config

        # create components
        # set component as an attribute to the model
        # so PL can set tensor device type

        self.vae = self.setup_VAE(
            model_name="VAE",
            encoder_layer_per_block=config.vae_encoder_layer,
            encoder_num_layer_unit=config.encoder_num_layer_unit,
            decoder_layer_per_block=config.vae_decoder_layer,
            decoder_num_layer_unit=config.decoder_num_layer_unit,
            optimizer_option=config.vae_opt,
            learning_rate=config.vae_lr,
            num_classes=config.num_classes,
        )
        self.discriminator = self.setup_Discriminator(
            "discriminator",
            layer_per_block=config.d_layer,
            num_layer_unit=config.dis_num_layer_unit,
            optimizer_option=config.dis_opt,
            learning_rate=config.d_lr,
        )
        self.classifier = self.setup_Discriminator(
            "classifier",
            layer_per_block=config.d_layer,
            num_layer_unit=config.dis_num_layer_unit,
            optimizer_option=config.dis_opt,
            learning_rate=config.d_lr,
            output_size=config.num_classes,
        )

        # loss function
        self.criterion_label = self.get_loss_function_with_logit(config.label_loss)
        self.criterion_class = self.get_loss_function_with_logit(config.class_loss)
        self.criterion_reconstruct = self.get_loss_function_with_logit(config.rec_loss)

    def forward(self, x, c):
        """
        default function for nn.Module to run output=model(input)
        defines how the model process data input to output using model components

        Parameters
        ----------
        x : torch.Tensor
            the input latent noise tensor in shape (B, Z)
            B = config.batch_size, Z = config.z_size
        c : torch.Tensor
            the input class tensor in shape (B,)
                each element is the class index of the input x
        Returns
        -------
        d_predict : torch.Tensor of shape (B, 1)
            the discriminator score/logit of the generated data from the generator
                to show how close the generated data is looking like real data
        c_predict : torch.Tensor of shape (B, C)
            the classifier score/logit of the generated data from the generator
                to show how close the generated data is looking like the classes
                C = config.num_classes
        """
        x = self.vae(x, c)
        x = F.tanh(x)
        d_predict = self.discriminator(x)
        c_predict = self.classifier(x)
        return d_predict, c_predict

    def calculate_loss(self, dataset_batch, dataset_indices=None, optimizer_idx=0):
        """
        function to calculate loss of each of the model components
        the model_name of the component: self.model_name_list[optimizer_idx]

        Parameters
        ----------
        dataset_batch : torch.Tensor
            the input mesh data from the datamodule scaled to [-1,1]
                where array is in shape (B, 1, res, res, res)
                B = config.batch_size, res = config.resolution
            see datamodulePL.py datamodule_process class
        dataset_indices : torch.Tensor
            the input data indices for conditional data from the datamodule
                where index is in shape (B,), each element is
                the class index based on the datamodule class_list
                None if the data/model is unconditional
        optimizer_idx : int
            the index of the optimizer
            the optimizer_idx is based on the setup order of model components
            the model_name of the component: self.model_name_list[optimizer_idx]
            here self.generator=0, self.discriminator=1, self.classifier=2

        self.criterion_label : nn Loss function
            the loss function based on config.label_loss to calculate the loss of generator/discriminator
        self.criterion_class : nn Loss function
            the loss function based on config.class_loss to calculate the loss of classifier
        self.criterion_reconstruct : nn Loss function
            the loss function based on config.rec_loss to calculate the loss of VAE

        Returns
        -------
        vae_loss : torch.Tensor of shape [1]
            the loss of the vae.
        dloss : torch.Tensor of shape [1]
            the loss of the discriminator.
        closs : torch.Tensor of shape [1]
            the loss of the classifier.
        """
        config = self.config
        # add noise to data
        dataset_batch = self.add_noise_to_samples(dataset_batch)

        real_label, fake_label = self.create_real_fake_label(dataset_batch)
        batch_size = dataset_batch.shape[0]

        if optimizer_idx == 0:
            ############
            #   generator
            ############

            reconstructed_data, mu, logVar = self.vae(
                dataset_batch, dataset_indices, output_all=True
            )
            # add noise to data
            reconstructed_data = self.add_noise_to_samples(F.tanh(reconstructed_data))

            vae_rec_loss = self.criterion_reconstruct(reconstructed_data, dataset_batch)

            # add KL loss
            KL = self.calculate_KL_loss(mu, logVar)
            vae_rec_loss += KL

            # output of the vae should fool discriminator
            vae_out_d = self.discriminator(reconstructed_data)
            vae_d_loss = self.criterion_label(vae_out_d, real_label)
            # tree_fake on Cla
            vae_out_c = self.classifier(reconstructed_data)
            vae_c_loss = self.criterion_class(vae_out_c, dataset_indices)

            vae_loss = (vae_rec_loss + vae_d_loss + vae_c_loss) / 3

            return vae_loss

        if optimizer_idx == 1:

            ############
            #   discriminator
            ############

            # 128-d noise vector
            z = torch.randn(batch_size, config.z_size).float().type_as(dataset_batch)
            # class vector
            c = (
                torch.randint(0, config.num_classes, (batch_size,))
                .type_as(dataset_batch)
                .to(torch.int64)
            )

            # combine z and c
            z = self.merge_latent_and_class_vector(z, c, self.config.num_classes)

            # detach so no update to generator
            tree_fake = F.tanh(self.vae.vae_decoder(z)).clone().detach()
            # add noise to data
            tree_fake = self.add_noise_to_samples(tree_fake)

            # real data (data from dataloader)
            dout_real = self.discriminator(dataset_batch)
            dloss_real = self.criterion_label(dout_real, real_label)

            # fake data (data from generator)
            dout_fake = self.discriminator(tree_fake)
            dloss_fake = self.criterion_label(dout_fake, fake_label)

            # loss function (discriminator classify real data vs generated data)
            dloss = (dloss_real + dloss_fake) / 2

            # accuracy hack
            dloss = self.apply_accuracy_hack(dloss, dout_real, dout_fake)
            return dloss

        if optimizer_idx == 2:

            ############
            #   classifier
            ############

            # reconstructed_data = self.vae(dataset_batch, dataset_indices)
            # # add noise to data
            # reconstructed_data = self.add_noise_to_samples(F.tanh(reconstructed_data).clone().detach())

            # # fake data (data from generator)
            # cout_fake = self.classifier(reconstructed_data)
            # closs_fake = self.criterion_class(cout_fake, dataset_indices)

            # real data (data from dataloader)
            cout_real = self.classifier(dataset_batch)
            closs_real = self.criterion_class(cout_real, dataset_indices)

            # loss function (discriminator classify real data vs generated data)
            # closs = (closs_real + closs_fake) / 2
            return closs_real

    def generate_tree(self, c, num_trees=1):
        """
        the function to generate tree
        this function specifies the generator module of this model and pass to the parent generate_tree()
            see BaseModel generate_tree()

        Parameters
        ----------
        num_trees : int
            the number of trees to generate
        c : int
            the class index of the class to generate
                the class index is based on the datamodule.class_list
                see datamodulePL.py datamodule_process class

        Returns
        -------
        result : numpy.ndarray shape [num_trees, res, res, res]
            the generated samples of the class with class index c
        """
        config = self.config
        generator = self.vae.vae_decoder

        return super(VAEGAN, self).generate_tree(
            generator, c=c, num_classes=config.num_classes, num_trees=num_trees
        )


#####
#   building blocks for models
#####


class Generator(nn.Module):
    """
    The generator class
    This class serves as the generator and VAE decoder of models above

    Attributes
    ----------
    layer_per_block : int
        the number of ConvT-BatchNorm-activation-dropout layers before upsampling layer
            only for config.use_simple_3dgan_struct=False.
    z_size : int
        the latent vector size of the model
        latent vector size determines the size of the generated input, and the size of the compressed latent vector in VAE
    output_size : int
        the output size of the generator
        given latent vector (B,Z), the output will be (B,1,R,R,R)
            Z = z_size, R = output_size, B = batch_size
    num_layer_unit : int/list
        the number of unit in the ConvT layer
            if int, every ConvT will have the same specified number of unit.
            if list, every ConvT layer between the upsampling layers will have the specified number of unit.
    dropout_prob : float
        the dropout probability of the generator models (see torch Dropout3D)
        the generator use ConvT-BatchNorm-activation-dropout structure
    spectral_norm : boolean
        whether to apply spectral_norm to the output of the conv layer (see SpectralNorm class below)
        if True, the structure will become SpectralNorm(ConvT/Conv)-BatchNorm-activation-dropout
    use_simple_3dgan_struct : boolean
        whether to use simple_3dgan_struct for generator/discriminator
        if True, discriminator will conv the input to volume (B,1,1,1,1),
            and generator will start convT from volume (B,Z,1,1,1)
        if False, discriminator will conv to (B,C,k,k,k), k=4, then flatten and connect with fc layer,
            and generator will start connect with fc layer from (B,Z) to (B,C), and then reshape to (B,Ck,k,k,k) to start convT
    activations : nn actication function
        the actication function used for all layers except the last layer of all models
    """

    def __init__(
        self,
        layer_per_block=1,
        z_size=128,
        output_size=64,
        num_layer_unit=32,
        dropout_prob=0.3,
        spectral_norm=False,
        use_simple_3dgan_struct=False,
        activations=nn.LeakyReLU(0.0, True),
    ):
        super(Generator, self).__init__()
        self.z_size = z_size
        self.use_simple_3dgan_struct = use_simple_3dgan_struct

        # layer_per_block must be >= 1
        if layer_per_block < 1:
            layer_per_block = 1

        if use_simple_3dgan_struct:
            self.fc_channel = z_size  # 16
            self.fc_size = 1
        else:
            self.fc_channel = 8  # 16
            self.fc_size = 4

        self.output_size = output_size
        # need int(output_size / self.fc_size) upsampling to increase size
        self.num_blocks = int(np.log2(output_size) - np.log2(self.fc_size))
        if use_simple_3dgan_struct:
            # minus 1 as the final conv block also double the volume
            self.num_blocks = self.num_blocks - 1

        if type(num_layer_unit) is list:
            if len(num_layer_unit) < self.num_blocks:
                raise Exception(
                    "For output_size="
                    + str(output_size)
                    + ", the list of num_layer_unit should have "
                    + str(self.num_blocks)
                    + " elements."
                )
            if len(num_layer_unit) > self.num_blocks:
                num_layer_unit = num_layer_unit[: self.num_blocks]
                print(
                    "For output_size="
                    + str(output_size)
                    + ", the list of num_layer_unit should have "
                    + str(self.num_blocks)
                    + " elements. Trimming num_layer_unit to "
                    + str(num_layer_unit)
                )
            num_layer_unit_list = num_layer_unit
        elif type(num_layer_unit) is int:
            num_layer_unit_list = [num_layer_unit] * self.num_blocks
        else:
            raise Exception("num_layer_unit should be int of list of int.")

        # add initial self.fc_channel to num_layer_unit_list
        num_layer_unit_list = [self.fc_channel] + num_layer_unit_list
        gen_module = []
        #
        for i in range(self.num_blocks):
            num_layer_unit1, num_layer_unit2 = (
                num_layer_unit_list[i],
                num_layer_unit_list[i + 1],
            )

            for _ in range(layer_per_block):
                if use_simple_3dgan_struct:
                    conv_layer = nn.ConvTranspose3d(
                        num_layer_unit1,
                        num_layer_unit2,
                        kernel_size=4,
                        stride=2,
                        padding=1,
                    )
                else:
                    conv_layer = nn.ConvTranspose3d(
                        num_layer_unit1, num_layer_unit2, 3, 1, padding=1
                    )

                if spectral_norm:
                    gen_module.append(SpectralNorm(conv_layer))
                else:
                    gen_module.append(conv_layer)
                gen_module.append(nn.BatchNorm3d(num_layer_unit2))
                gen_module.append(activations)
                gen_module.append(nn.Dropout3d(dropout_prob))
                num_layer_unit1 = num_layer_unit2

            if not use_simple_3dgan_struct:
                gen_module.append(nn.Upsample(scale_factor=2, mode="trilinear"))

        # remove tanh for loss with logit
        if use_simple_3dgan_struct:
            conv_layer = nn.ConvTranspose3d(
                num_layer_unit1, 1, kernel_size=4, stride=2, padding=1
            )
        else:
            conv_layer = nn.ConvTranspose3d(num_layer_unit1, 1, 3, 1, padding=1)

        if spectral_norm:
            gen_module.append(SpectralNorm(conv_layer))
        else:
            gen_module.append(conv_layer)
        # gen_module.append(nn.tanh())

        if not self.use_simple_3dgan_struct:
            self.gen_fc = nn.Linear(
                self.z_size,
                self.fc_channel * self.fc_size * self.fc_size * self.fc_size,
            )
        else:
            # create simple layer (not used in training)
            self.gen_fc = nn.Linear(1, 1)

        self.gen = nn.Sequential(*gen_module)

    def forward(self, x):
        """
        default function for nn.Module to run output=model(input)
        defines how the model process data input to output using model components

        Parameters
        ----------
        x : torch.Tensor
            the input latent noise tensor in shape (B, Z)
            B = config.batch_size, Z = z_size
        Returns
        -------
        x : torch.Tensor
            the generated data in shape (B, 1, R, R, R) from the Generator based on latent vector x
            B = config.batch_size, R = output_size
        """
        if not self.use_simple_3dgan_struct:
            x = self.gen_fc(x)
        x = x.view(
            x.shape[0], self.fc_channel, self.fc_size, self.fc_size, self.fc_size
        )
        x = self.gen(x)
        return x


class Discriminator(nn.Module):
    """
    The Discriminator class
    This class serves as the discriminator, the classifier, and VAE encoder of models above

    Attributes
    ----------
    layer_per_block : int
        the number of ConvT-BatchNorm-activation-dropout layers before upsampling layer
            only for config.use_simple_3dgan_struct=False.
    output_size : int
        the output size of the discriminator
        the input will be in the shape (B,S)
            S = output_size, B = batch_size
    input_size : int
        the input size of the discriminator
        the input will be in the shape (B,1,R,R,R)
            R = input_size, B = batch_size
    num_layer_unit : int/list
        the number of unit in the ConvT layer
            if int, every ConvT will have the same specified number of unit.
            if list, every ConvT layer between the upsampling layers will have the specified number of unit.
    dropout_prob : float
        the dropout probability of the generator models (see torch Dropout3D)
        the generator use ConvT-BatchNorm-activation-dropout structure
    spectral_norm : boolean
        whether to apply spectral_norm to the output of the conv layer (see SpectralNorm class below)
        if True, the structure will become SpectralNorm(ConvT/Conv)-BatchNorm-activation-dropout
    use_simple_3dgan_struct : boolean
        whether to use simple_3dgan_struct for generator/discriminator
        if True, discriminator will conv the input to volume (B,1,1,1,1),
            and generator will start convT from volume (B,Z,1,1,1)
        if False, discriminator will conv to (B,C,k,k,k), k=4, then flatten and connect with fc layer,
            and generator will start connect with fc layer from (B,Z) to (B,C), and then reshape to (B,Ck,k,k,k) to start convT
    activations : nn actication function
        the actication function used for all layers except the last layer of all models
    """

    def __init__(
        self,
        layer_per_block=1,
        output_size=1,
        input_size=64,
        num_layer_unit=16,
        dropout_prob=0.3,
        spectral_norm=False,
        use_simple_3dgan_struct=False,
        activations=nn.LeakyReLU(0.0, True),
    ):
        super(Discriminator, self).__init__()

        self.use_simple_3dgan_struct = use_simple_3dgan_struct

        # layer_per_block must be >= 1
        if layer_per_block < 1:
            layer_per_block = 1

        if use_simple_3dgan_struct:
            self.fc_size = 1
        else:
            self.fc_size = 4  # final height of the volume in conv layers before flatten

        self.input_size = input_size
        self.output_size = output_size
        # need int(input_size / self.fc_size) upsampling to increase size
        # minus 1 for the last conv layer (not in loop so batchnorm/dropout not applied after)
        self.num_blocks = int(np.log2(input_size) - np.log2(self.fc_size))
        if use_simple_3dgan_struct:
            # minus 1 as the final conv block also cut the volume by half
            self.num_blocks = self.num_blocks - 1

        if type(num_layer_unit) is list:
            if len(num_layer_unit) < self.num_blocks:
                raise Exception(
                    "For input_size="
                    + str(input_size)
                    + ", the list of num_layer_unit should have "
                    + str(self.num_blocks)
                    + " elements."
                )
            if len(num_layer_unit) > self.num_blocks:
                num_layer_unit = num_layer_unit[: self.num_blocks]
                print(
                    "For input_size="
                    + str(input_size)
                    + ", the list of num_layer_unit should have "
                    + str(self.num_blocks)
                    + " elements. Trimming num_layer_unit to "
                    + str(num_layer_unit)
                )
            num_layer_unit_list = num_layer_unit
        elif type(num_layer_unit) is int:
            num_layer_unit_list = [num_layer_unit] * self.num_blocks
        else:
            raise Exception("num_layer_unit should be int of list of int.")

        # add initial num_unit to num_layer_unit_list
        num_layer_unit_list = [1] + num_layer_unit_list
        dis_module = []
        #
        for i in range(self.num_blocks):
            num_layer_unit1, num_layer_unit2 = (
                num_layer_unit_list[i],
                num_layer_unit_list[i + 1],
            )

            for _ in range(layer_per_block):
                if use_simple_3dgan_struct:
                    conv_layer = nn.Conv3d(
                        num_layer_unit1,
                        num_layer_unit2,
                        kernel_size=4,
                        stride=2,
                        padding=1,
                    )
                else:
                    conv_layer = nn.Conv3d(
                        num_layer_unit1, num_layer_unit2, 3, 1, padding=1
                    )

                if spectral_norm:
                    dis_module.append(SpectralNorm(conv_layer))
                else:
                    dis_module.append(conv_layer)

                dis_module.append(nn.BatchNorm3d(num_layer_unit2))
                dis_module.append(activations)
                dis_module.append(nn.Dropout3d(dropout_prob))
                num_layer_unit1 = num_layer_unit2

            if not use_simple_3dgan_struct:
                dis_module.append(nn.MaxPool3d((2, 2, 2)))

        # # remove extra pool layer
        # dis_module = dis_module[:-1]

        if use_simple_3dgan_struct:
            conv_layer = nn.Conv3d(
                num_layer_unit1, self.output_size, kernel_size=4, stride=2, padding=1
            )
        else:
            conv_layer = nn.Conv3d(num_layer_unit1, num_layer_unit1, 3, 1, padding=1)
        dis_module.append(conv_layer)

        self.dis = nn.Sequential(*dis_module)

        if not self.use_simple_3dgan_struct:
            self.dis_fc = nn.Linear(
                num_layer_unit1 * self.fc_size * self.fc_size * self.fc_size,
                self.output_size,
            )
        else:
            # create simple layer (not used in training)
            self.dis_fc = nn.Linear(1, 1)

    def forward(self, x):
        """
        default function for nn.Module to run output=model(input)
        defines how the model process data input to output using model components

        Parameters
        ----------
        x : torch.Tensor
            the input data tensor in shape (B, 1, R, R, R)
                B = config.batch_size, R = input_size

        Returns
        -------
        x : torch.Tensor
            the discriminator score/logit of the input data
                in shape (B, output_size)
        """
        x = self.dis(x)
        x = x.view(x.shape[0], -1)
        if not self.use_simple_3dgan_struct:
            x = self.dis_fc(x)
        return x


class VAE(nn.Module):
    """
    The VAE class
    This class takes a generator as the decoder and a discriminator as the encoder
    if the VAE is unconditional, the latent vector of the decoder
        = noise reparameterization of the output of the encoder
    if the VAE is conditional, the latent vector of the decoder
        = noise reparameterization of the output of the encoder + one-hot class vector

    reference: https://github.com/YixinChen-AI/CVAE-GAN-zoos-PyTorch-Beginner/blob/master/CVAE-GAN/CVAE-GAN.py
    reference: https://github.com/PyTorchLightning/pytorch-lightning-bolts/blob/master/pl_bolts/models/autoencoders/basic_vae/basic_vae_module.py

    Attributes
    ----------
    encoder : nn.Module
        the nn module to be the encoder, assume to be in discriminator class
    decoder : nn.Module
        the nn module to be the encoder, assume to be in generator class
    num_classes : int/None
        if the data is conditional, the latent vector of the decoder should be
            the output vector of the encoder + one-hot class vector
    """

    def __init__(self, encoder, decoder, num_classes=None, dropout_prob=0.3):
        super(VAE, self).__init__()
        assert encoder.input_size == decoder.output_size
        self.sample_size = decoder.output_size
        self.encoder_z_size = encoder.output_size
        self.decoder_z_size = decoder.z_size
        self.num_classes = num_classes
        if num_classes is not None:
            assert (self.decoder_z_size - self.encoder_z_size) == self.num_classes
        # VAE
        self.vae_encoder = encoder
        self.encoder_output_dropout = nn.Dropout(dropout_prob)

        self.encoder_mean = nn.Linear(self.encoder_z_size, self.encoder_z_size)
        self.encoder_logvar = nn.Linear(self.encoder_z_size, self.encoder_z_size)
        self.encoder_mean_dropout = nn.Dropout(dropout_prob)
        self.encoder_logvar_dropout = nn.Dropout(dropout_prob)

        self.decoder_input_dropout = nn.Dropout(dropout_prob)
        self.vae_decoder = decoder

    def noise_reparameterize(self, mean, logvar):
        """
        noise reparameterization of the VAE
        reference: https://github.com/PyTorchLightning/pytorch-lightning-bolts/blob/master/pl_bolts/models/autoencoders/basic_vae/basic_vae_module.py

        Parameters
        ----------
        mean : torch.Tensor of shape (B, Z)
        logvar : torch.Tensor of shape (B, Z)
        """
        eps = torch.randn(mean.shape).type_as(mean)
        z = mean + eps * torch.exp(logvar / 2.0)
        return z

    def calculate_KL_loss(self, mu, logVar):
        """
        calculate KL loss for VAE based on the mean and logvar used for noise_reparameterize()
        reference: https://github.com/PyTorchLightning/pytorch-lightning-bolts/blob/master/pl_bolts/models/autoencoders/basic_vae/basic_vae_module.py
        See VAE class

        Parameters
        ----------
        mu : torch.Tensor
        logVar : torch.Tensor
        """
        KL = 0.5 * torch.sum(mu ** 2 + torch.exp(logVar) - 1.0 - logVar)
        return KL

    def forward(self, x, c=None, output_all=False):
        """
        default function for nn.Module to run output=model(input)
        defines how the model process data input to output using model components

        Parameters
        ----------
        x : torch.Tensor
            the input data tensor in shape (B, 1, R, R, R)
                B = config.batch_size, R = encoder.input_size
        c : torch.Tensor
            the input class tensor in shape (B,)
                each element is the class index of the input x
        output_all : boolean
            whether to also output x_mean and x_logvar

        Returns
        -------
        x : torch.Tensor of shape (B, 1, R, R, R)
            the reconstructed data from the VAE based on input x
        x_mean : torch.Tensor of shape (B, Z)
            the mean for noise_reparameterization
        x_logvar : torch.Tensor of shape (B, Z)
            the logvar for noise_reparameterization
        """

        # VAE
        f = self.vae_encoder(x)
        f = self.encoder_output_dropout(f)

        x_mean = self.encoder_mean(f)
        x_logvar = self.encoder_logvar(f)
<<<<<<< HEAD
        x_mean = self.encoder_mean_dropout(x_mean)
        x_logvar = self.encoder_logvar_dropout(x_logvar)

        x = self.noise_reparameterize(x_mean, x_logvar)
        x = self.decoder_input_dropout(x)
=======
        z = self.noise_reparameterize(x_mean, x_logvar)
>>>>>>> abb59001

        # handle class vector
        if c is not None:
            z = BaseModel.merge_latent_and_class_vector(z, c, self.num_classes)

        x = self.vae_decoder(z)
        if output_all:
            return x, x_mean, x_logvar
        else:
            return x

    def generate_sample(self, z, c=None):
        """
        the function to generate sample given a latent vector (and class index)

        Parameters
        ----------
        z : torch.Tensor
            the input latent noise tensor in shape (B, Z)
                B = config.batch_size, Z = decoder.z_size
        c : torch.Tensor
            the input class tensor in shape (B,)
                each element is the class index of the input x

        Returns
        -------
        x : torch.Tensor
            the generated data in shape (B, 1, R, R, R) from the decoder based on latent vector x
                B = config.batch_size, R = decoder.output_size
        """
        # handle class vector
        if c is not None:
            z = BaseModel.merge_latent_and_class_vector(z, c, self.num_classes)

        x = self.vae_decoder(z)
        return x


###
#       other modules
###


class SpectralNorm(nn.Module):
    """
    the module to perform SpectralNorm to tensor
    Copied from: https://github.com/heykeetae/Self-Attention-GAN/blob/master/spectral.py
    """

    def __init__(self, module, name="weight", power_iterations=1):
        super(SpectralNorm, self).__init__()
        self.module = module
        self.name = name
        self.power_iterations = power_iterations
        if not self._made_params():
            self._make_params()

    def l2normalize(self, v, eps=1e-12):
        return v / (v.norm() + eps)

    def _update_u_v(self):
        u = getattr(self.module, self.name + "_u")
        v = getattr(self.module, self.name + "_v")
        w = getattr(self.module, self.name + "_bar")

        height = w.data.shape[0]
        for _ in range(self.power_iterations):
            v.data = self.l2normalize(
                torch.mv(torch.t(w.view(height, -1).data), u.data)
            )
            u.data = self.l2normalize(torch.mv(w.view(height, -1).data, v.data))

        # sigma = torch.dot(u.data, torch.mv(w.view(height,-1).data, v.data))
        sigma = u.dot(w.view(height, -1).mv(v))
        setattr(self.module, self.name, w / sigma.expand_as(w))

    def _made_params(self):
        try:
            u = getattr(self.module, self.name + "_u")
            v = getattr(self.module, self.name + "_v")
            w = getattr(self.module, self.name + "_bar")
            return True
        except AttributeError:
            return False

    def _make_params(self):
        w = getattr(self.module, self.name)

        height = w.data.shape[0]
        width = w.view(height, -1).data.shape[1]

        u = nn.Parameter(w.data.new(height).normal_(0, 1), requires_grad=False)
        v = nn.Parameter(w.data.new(width).normal_(0, 1), requires_grad=False)
        u.data = self.l2normalize(u.data)
        v.data = self.l2normalize(v.data)
        w_bar = nn.Parameter(w.data)

        del self.module._parameters[self.name]

        self.module.register_parameter(self.name + "_u", u)
        self.module.register_parameter(self.name + "_v", v)
        self.module.register_parameter(self.name + "_bar", w_bar)

    def forward(self, *args):
        self._update_u_v()
        return self.module.forward(*args)<|MERGE_RESOLUTION|>--- conflicted
+++ resolved
@@ -15,6 +15,7 @@
 
 device = torch.device("cuda:0" if torch.cuda.is_available() else "cpu")
 device
+
 
 class BaseModel(pl.LightningModule):
     """
@@ -621,7 +622,7 @@
         for idx in range(len(self.model_ep_loss_list)):
             self.model_ep_loss_list[idx] = []
             self.model_list[idx].train()
-        #also process other_loss_dict like model_ep_loss_list
+        # also process other_loss_dict like model_ep_loss_list
         for i in self.other_loss_dict:
             self.other_loss_dict[i] = []
 
@@ -990,7 +991,7 @@
             this is also the model index in self.model_list
         loss_name : string
             the name of the custom loss that should record to wandb
-            the loss will be processed like model_ep_loss_list 
+            the loss will be processed like model_ep_loss_list
             (record list of batch loss and wandblog mean of the loss)
         """
         if loss_name:
@@ -2805,7 +2806,7 @@
             vae_rec_loss = self.criterion_reconstruct(reconstructed_data, dataset_batch)
 
             # add KL loss
-            KL = self.calculate_KL_loss(mu, logVar)
+            KL = self.vae.calculate_KL_loss(mu, logVar) * config.kl_coef
             vae_rec_loss += KL
 
             # output of the vae should fool discriminator
@@ -3376,21 +3377,18 @@
 
         x_mean = self.encoder_mean(f)
         x_logvar = self.encoder_logvar(f)
-<<<<<<< HEAD
+
         x_mean = self.encoder_mean_dropout(x_mean)
         x_logvar = self.encoder_logvar_dropout(x_logvar)
 
         x = self.noise_reparameterize(x_mean, x_logvar)
         x = self.decoder_input_dropout(x)
-=======
-        z = self.noise_reparameterize(x_mean, x_logvar)
->>>>>>> abb59001
 
         # handle class vector
         if c is not None:
-            z = BaseModel.merge_latent_and_class_vector(z, c, self.num_classes)
-
-        x = self.vae_decoder(z)
+            x = BaseModel.merge_latent_and_class_vector(x, c, self.num_classes)
+
+        x = self.vae_decoder(x)
         if output_all:
             return x, x_mean, x_logvar
         else:
