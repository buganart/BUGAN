--- conflicted
+++ resolved
@@ -622,10 +622,7 @@
             "NoSuchDisplayException. Renderer not found! Please check configuation so trimesh scene.save_image() can run successfully"
         )
         return None
-<<<<<<< HEAD
-    
-=======
->>>>>>> 273c3069
+
     png = io.BytesIO(png)
     image = Image.open(png)
     if wandb_format:
